if(${CMAKE_SOURCE_DIR} STREQUAL ${CMAKE_BINARY_DIR})
  message(FATAL_ERROR "Prevented in-tree built. Please create a build directory outside of the SDL source code and call cmake from there")
endif()

cmake_minimum_required(VERSION 2.8)
project(SDL2 C)
include(CheckFunctionExists)
include(CheckLibraryExists)
include(CheckIncludeFiles)
include(CheckIncludeFile)
include(CheckSymbolExists)
include(CheckCSourceRuns)
include(CheckCCompilerFlag)
include(CheckTypeSize)
include(CheckStructHasMember)
include(CMakeDependentOption)
include(FindPkgConfig)
set(CMAKE_MODULE_PATH "${SDL2_SOURCE_DIR}/cmake")
include(${SDL2_SOURCE_DIR}/cmake/macros.cmake)
include(${SDL2_SOURCE_DIR}/cmake/sdlchecks.cmake)

# General settings
# Edit include/SDL_version.h and change the version, then:
#   SDL_MICRO_VERSION += 1;
#   SDL_INTERFACE_AGE += 1;
#   SDL_BINARY_AGE += 1;
# if any functions have been added, set SDL_INTERFACE_AGE to 0.
# if backwards compatibility has been broken,
# set SDL_BINARY_AGE and SDL_INTERFACE_AGE to 0.
set(SDL_MAJOR_VERSION 2)
set(SDL_MINOR_VERSION 0)
set(SDL_MICRO_VERSION 4)
set(SDL_INTERFACE_AGE 0)
set(SDL_BINARY_AGE 4)
set(SDL_VERSION "${SDL_MAJOR_VERSION}.${SDL_MINOR_VERSION}.${SDL_MICRO_VERSION}")

# Calculate a libtool-like version number
math(EXPR LT_CURRENT "${SDL_MICRO_VERSION} - ${SDL_INTERFACE_AGE}")
math(EXPR LT_AGE "${SDL_BINARY_AGE} - ${SDL_INTERFACE_AGE}")
math(EXPR LT_MAJOR "${LT_CURRENT}- ${LT_AGE}")
set(LT_REVISION "${SDL_INTERFACE_AGE}")
set(LT_RELEASE "${SDL_MAJOR_VERSION}.${SDL_MINOR_VERSION}")
set(LT_VERSION "${LT_MAJOR}.${LT_AGE}.${LT_REVISION}")

message(STATUS "${LT_VERSION} :: ${LT_AGE} :: ${LT_REVISION} :: ${LT_CURRENT} :: ${LT_RELEASE}")

# General settings & flags
set(LIBRARY_OUTPUT_DIRECTORY "build")
# Check for 64 or 32 bit
set(SIZEOF_VOIDP ${CMAKE_SIZEOF_VOID_P})
if(CMAKE_SIZEOF_VOID_P EQUAL 8)
  set(ARCH_64 TRUE)
  set(PROCESSOR_ARCH "x64")
else()
  set(ARCH_64 FALSE)
  set(PROCESSOR_ARCH "x86")
endif()
set(LIBNAME SDL2)
if(NOT LIBTYPE)
  set(LIBTYPE SHARED)
endif()

# Get the platform
if(WIN32)
  if(NOT WINDOWS)
    set(WINDOWS TRUE)
  endif()
elseif(UNIX AND NOT APPLE)
  if(CMAKE_SYSTEM_NAME MATCHES ".*Linux")
    set(LINUX TRUE)
  elseif(CMAKE_SYSTEM_NAME MATCHES "kFreeBSD.*")
    set(FREEBSD TRUE)
  elseif(CMAKE_SYSTEM_NAME MATCHES "kNetBSD.*|NetBSD.*")
    set(NETBSD TRUE)
  elseif(CMAKE_SYSTEM_NAME MATCHES "kOpenBSD.*|OpenBSD.*")
    set(OPENBSD TRUE)
  elseif(CMAKE_SYSTEM_NAME MATCHES ".*GNU.*")
    set(GNU TRUE)
  elseif(CMAKE_SYSTEM_NAME MATCHES ".*BSDI.*")
    set(BSDI TRUE)
  elseif(CMAKE_SYSTEM_NAME MATCHES "DragonFly.*|FreeBSD")
    set(FREEBSD TRUE)
  elseif(CMAKE_SYSTEM_NAME MATCHES "SYSV5.*")
    set(SYSV5 TRUE)
  elseif(CMAKE_SYSTEM_NAME MATCHES "Solaris.*")
    set(SOLARIS TRUE)
  elseif(CMAKE_SYSTEM_NAME MATCHES "HP-UX.*")
    set(HPUX TRUE)
  elseif(CMAKE_SYSTEM_NAME MATCHES "AIX.*")
    set(AIX TRUE)
  elseif(CMAKE_SYSTEM_NAME MATCHES "Minix.*")
    set(MINIX TRUE)
  endif()
elseif(APPLE)
  if(CMAKE_SYSTEM_NAME MATCHES ".*Darwin.*")
    set(DARWIN TRUE)
  elseif(CMAKE_SYSTEM_NAME MATCHES ".*MacOS.*")
    set(MACOSX TRUE)
  endif()
  # TODO: iOS?
elseif(CMAKE_SYSTEM_NAME MATCHES "BeOS.*")
  message_error("BeOS support has been removed as of SDL 2.0.2.")
elseif(CMAKE_SYSTEM_NAME MATCHES "Haiku.*")
  set(HAIKU TRUE)
endif()

# Don't mistake osx for unix
if(UNIX AND NOT APPLE)
  set(UNIX_SYS ON)
else()
  set(UNIX_SYS OFF)
endif()

if(UNIX OR APPLE)
  set(UNIX_OR_MAC_SYS ON)
else()
  set(UNIX_OR_MAC_SYS OFF)
endif()

if (UNIX_OR_MAC_SYS AND NOT EMSCRIPTEN) # JavaScript does not yet have threading support, so disable pthreads when building for Emscripten.
  set(PTHREADS_ENABLED_BY_DEFAULT ON)
else()
  set(PTHREADS_ENABLED_BY_DEFAULT OFF)
endif()

# Default option knobs
if(APPLE OR ARCH_64)
  set(OPT_DEF_SSEMATH ON)
endif()
if(UNIX OR MINGW OR MSYS)
  set(OPT_DEF_LIBC ON)
endif()

# Compiler info
if(CMAKE_COMPILER_IS_GNUCC)
  set(USE_GCC TRUE)
  set(OPT_DEF_ASM TRUE)
elseif(CMAKE_C_COMPILER_ID MATCHES "Clang")
  set(USE_CLANG TRUE)
  set(OPT_DEF_ASM TRUE)
elseif(MSVC_VERSION GREATER 1400) # VisualStudio 8.0+
  set(OPT_DEF_ASM TRUE)
  #set(CMAKE_C_FLAGS "/ZI /WX- /
else()
  set(OPT_DEF_ASM FALSE)
endif()

# Default flags, if not set otherwise
if("$ENV{CFLAGS}" STREQUAL "")
  if(USE_GCC OR USE_CLANG)
    set(CMAKE_C_FLAGS "-g -O3")
  endif()
else()
  set(CMAKE_C_FLAGS "$ENV{CFLAGS}")
  list(APPEND EXTRA_CFLAGS "$ENV{CFLAGS}")
endif()
if(NOT ("$ENV{CFLAGS}" STREQUAL "")) # Hackish, but does the trick on Win32
  list(APPEND EXTRA_LDFLAGS "$ENV{LDFLAGS}")
endif()

if(MSVC)
  option(FORCE_STATIC_VCRT "Force /MT for static VC runtimes" OFF)
  if(FORCE_STATIC_VCRT)
    foreach(flag_var
        CMAKE_C_FLAGS CMAKE_C_FLAGS_DEBUG CMAKE_C_FLAGS_RELEASE
        CMAKE_C_FLAGS_MINSIZEREL CMAKE_C_FLAGS_RELWITHDEBINFO)
      if(${flag_var} MATCHES "/MD")
        string(REGEX REPLACE "/MD" "/MT" ${flag_var} "${${flag_var}}")
      endif()
    endforeach()
  endif()
endif()

# Those are used for pkg-config and friends, so that the SDL2.pc, sdl2-config,
# etc. are created correctly.
set(SDL_LIBS "-lSDL2")
set(SDL_CFLAGS "")

# Emscripten toolchain has a nonempty default value for this, and the checks 
# in this file need to change that, so remember the original value, and 
# restore back to that afterwards. For check_function_exists() to work in
# Emscripten, this value must be at its default value.
set(ORIG_CMAKE_REQUIRED_FLAGS ${CMAKE_REQUIRED_FLAGS})

if(CYGWIN)
  # We build SDL on cygwin without the UNIX emulation layer
  include_directories("-I/usr/include/mingw")
  set(CMAKE_REQUIRED_FLAGS "-mno-cygwin")
  check_c_source_compiles("int main(int argc, char **argv) {}"
    HAVE_GCC_NO_CYGWIN)
  set(CMAKE_REQUIRED_FLAGS ${ORIG_CMAKE_REQUIRED_FLAGS})
  if(HAVE_GCC_NO_CYGWIN)
    list(APPEND EXTRA_LDFLAGS "-mno-cygwin")
    list(APPEND SDL_LIBS "-mno-cygwin")
  endif()
  set(SDL_CFLAGS "${SDL_CFLAGS} -I/usr/include/mingw")
endif()

add_definitions(-DUSING_GENERATED_CONFIG_H)
# General includes
include_directories(${SDL2_BINARY_DIR}/include ${SDL2_SOURCE_DIR}/include)

<<<<<<< HEAD
=======
# All these ENABLED_BY_DEFAULT vars will default to ON if not specified, so
#  you only need to have a platform override them if they are disabling.
>>>>>>> 32bb7897
if(EMSCRIPTEN)
  # Set up default values for the currently supported set of subsystems:
  # Emscripten/Javascript does not have assembly support, a dynamic library 
  # loading architecture, low-level CPU inspection or multithreading.
  set(OPT_DEF_ASM FALSE)
  set(SDL_SHARED_ENABLED_BY_DEFAULT OFF)
  set(SDL_ATOMIC_ENABLED_BY_DEFAULT OFF)
  set(SDL_THREADS_ENABLED_BY_DEFAULT OFF)
  set(SDL_LOADSO_ENABLED_BY_DEFAULT OFF)
  set(SDL_CPUINFO_ENABLED_BY_DEFAULT OFF)
  set(DLOPEN_ENABLED_BY_DEFAULT OFF)
<<<<<<< HEAD
else()
  set(SDL_SHARED_ENABLED_BY_DEFAULT ON)
  set(SDL_ATOMIC_ENABLED_BY_DEFAULT ON)
  set(SDL_THREADS_ENABLED_BY_DEFAULT ON)
  set(SDL_LOADSO_ENABLED_BY_DEFAULT ON)
  set(SDL_CPUINFO_ENABLED_BY_DEFAULT ON)
  set(DLOPEN_ENABLED_BY_DEFAULT ON)
=======
>>>>>>> 32bb7897
endif()

set(SDL_SUBSYSTEMS
    Atomic Audio Video Render Events Joystick Haptic Power Threads Timers
    File Loadso CPUinfo Filesystem)
foreach(_SUB ${SDL_SUBSYSTEMS})
  string(TOUPPER ${_SUB} _OPT)
  if (NOT DEFINED SDL_${_OPT}_ENABLED_BY_DEFAULT)
    set(SDL_${_OPT}_ENABLED_BY_DEFAULT ON)
  endif()
  option(SDL_${_OPT} "Enable the ${_SUB} subsystem" ${SDL_${_OPT}_ENABLED_BY_DEFAULT})
endforeach()

option_string(ASSERTIONS "Enable internal sanity checks (auto/disabled/release/enabled/paranoid)" "auto")
#set_option(DEPENDENCY_TRACKING "Use gcc -MMD -MT dependency tracking" ON)
set_option(LIBC                "Use the system C library" ${OPT_DEF_LIBC})
set_option(GCC_ATOMICS         "Use gcc builtin atomics" ${USE_GCC})
set_option(ASSEMBLY            "Enable assembly routines" ${OPT_DEF_ASM})
set_option(SSEMATH             "Allow GCC to use SSE floating point math" ${OPT_DEF_SSEMATH})
set_option(MMX                 "Use MMX assembly routines" ${OPT_DEF_ASM})
set_option(3DNOW               "Use 3Dnow! MMX assembly routines" ${OPT_DEF_ASM})
set_option(SSE                 "Use SSE assembly routines" ${OPT_DEF_ASM})
set_option(SSE2                "Use SSE2 assembly routines" ${OPT_DEF_SSEMATH})
set_option(ALTIVEC             "Use Altivec assembly routines" ${OPT_DEF_ASM})
set_option(DISKAUDIO           "Support the disk writer audio driver" ON)
set_option(DUMMYAUDIO          "Support the dummy audio driver" ON)
set_option(VIDEO_DIRECTFB      "Use DirectFB video driver" OFF)
dep_option(DIRECTFB_SHARED     "Dynamically load directfb support" ON "VIDEO_DIRECTFB" OFF)
set_option(FUSIONSOUND         "Use FusionSound audio driver" OFF)
dep_option(FUSIONSOUND_SHARED  "Dynamically load fusionsound audio support" ON "FUSIONSOUND_SHARED" OFF)
set_option(VIDEO_DUMMY         "Use dummy video driver" ON)
set_option(VIDEO_OPENGL        "Include OpenGL support" ON)
set_option(VIDEO_OPENGLES      "Include OpenGL ES support" ON)
set_option(PTHREADS            "Use POSIX threads for multi-threading" ${PTHREADS_ENABLED_BY_DEFAULT})
dep_option(PTHREADS_SEM        "Use pthread semaphores" ON "PTHREADS" OFF)
set_option(SDL_DLOPEN          "Use dlopen for shared object loading" ${DLOPEN_ENABLED_BY_DEFAULT})
set_option(OSS                 "Support the OSS audio API" ${UNIX_SYS})
set_option(ALSA                "Support the ALSA audio API" ${UNIX_SYS})
dep_option(ALSA_SHARED         "Dynamically load ALSA audio support" ON "ALSA" OFF)
set_option(ESD                 "Support the Enlightened Sound Daemon" ${UNIX_SYS})
dep_option(ESD_SHARED          "Dynamically load ESD audio support" ON "ESD" OFF)
set_option(PULSEAUDIO          "Use PulseAudio" ${UNIX_SYS})
dep_option(PULSEAUDIO_SHARED   "Dynamically load PulseAudio support" ON "PULSEAUDIO" OFF)
set_option(ARTS                "Support the Analog Real Time Synthesizer" ${UNIX_SYS})
dep_option(ARTS_SHARED         "Dynamically load aRts audio support" ON "ARTS" OFF)
set_option(NAS                 "Support the NAS audio API" ${UNIX_SYS})
set_option(NAS_SHARED          "Dynamically load NAS audio API" ${UNIX_SYS})
set_option(SNDIO               "Support the sndio audio API" ${UNIX_SYS})
set_option(RPATH               "Use an rpath when linking SDL" ${UNIX_SYS})
set_option(CLOCK_GETTIME       "Use clock_gettime() instead of gettimeofday()" OFF)
set_option(INPUT_TSLIB         "Use the Touchscreen library for input" ${UNIX_SYS})
set_option(VIDEO_X11           "Use X11 video driver" ${UNIX_SYS})
set_option(VIDEO_WAYLAND       "Use Wayland video driver" ${UNIX_SYS})
set_option(VIDEO_MIR           "Use Mir video driver" ${UNIX_SYS})
set_option(VIDEO_RPI           "Use Raspberry Pi video driver" ${UNIX_SYS})
dep_option(X11_SHARED          "Dynamically load X11 support" ON "VIDEO_X11" OFF)
set(SDL_X11_OPTIONS Xcursor Xinerama XInput Xrandr Xscrnsaver XShape Xvm)
foreach(_SUB ${SDL_X11_OPTIONS})
  string(TOUPPER "VIDEO_X11_${_SUB}" _OPT)
  dep_option(${_OPT}           "Enable ${_SUB} support" ON "VIDEO_X11" OFF)
endforeach()
set_option(VIDEO_COCOA         "Use Cocoa video driver" ${APPLE})
set_option(DIRECTX             "Use DirectX for Windows audio/video" ${WINDOWS})
set_option(RENDER_D3D          "Enable the Direct3D render driver" ${WINDOWS})
set_option(VIDEO_VIVANTE       "Use Vivante EGL video driver" ${UNIX_SYS})

# TODO: We should (should we?) respect cmake's ${BUILD_SHARED_LIBS} flag here
# The options below are for compatibility to configure's default behaviour.
set(SDL_SHARED ${SDL_SHARED_ENABLED_BY_DEFAULT} CACHE BOOL "Build a shared version of the library")
set(SDL_STATIC ON CACHE BOOL "Build a static version of the library")

# General source files
file(GLOB SOURCE_FILES
  ${SDL2_SOURCE_DIR}/src/*.c
  ${SDL2_SOURCE_DIR}/src/atomic/*.c
  ${SDL2_SOURCE_DIR}/src/audio/*.c
  ${SDL2_SOURCE_DIR}/src/cpuinfo/*.c
  ${SDL2_SOURCE_DIR}/src/dynapi/*.c
  ${SDL2_SOURCE_DIR}/src/events/*.c
  ${SDL2_SOURCE_DIR}/src/file/*.c
  ${SDL2_SOURCE_DIR}/src/libm/*.c
  ${SDL2_SOURCE_DIR}/src/render/*.c
  ${SDL2_SOURCE_DIR}/src/render/*/*.c
  ${SDL2_SOURCE_DIR}/src/stdlib/*.c
  ${SDL2_SOURCE_DIR}/src/thread/*.c
  ${SDL2_SOURCE_DIR}/src/timer/*.c
  ${SDL2_SOURCE_DIR}/src/video/*.c)


if(ASSERTIONS STREQUAL "auto")
  # Do nada - use optimization settings to determine the assertion level
elseif(ASSERTIONS STREQUAL "disabled")
  set(SDL_DEFAULT_ASSERT_LEVEL 0)
elseif(ASSERTIONS STREQUAL "release")
  set(SDL_DEFAULT_ASSERT_LEVEL 1)
elseif(ASSERTIONS STREQUAL "enabled")
  set(SDL_DEFAULT_ASSERT_LEVEL 2)
elseif(ASSERTIONS STREQUAL "paranoid")
  set(SDL_DEFAULT_ASSERT_LEVEL 3)
else()
  message_error("unknown assertion level")
endif()
set(HAVE_ASSERTIONS ${ASSERTIONS})

# Compiler option evaluation
if(USE_GCC OR USE_CLANG)
  if(DEPENDENCY_TRACKING)
    check_c_source_compiles("
        #if !defined(__GNUC__) || __GNUC__ < 3
        #error Dependency tracking requires GCC 3.0 or newer
        #endif
        int main(int argc, char **argv) { }" HAVE_DEPENDENCY_TRACKING)
  endif()

  if(GCC_ATOMICS)
    check_c_source_compiles("int main(int argc, char **argv) {
        int a;
        void *x, *y, *z;
        __sync_lock_test_and_set(&a, 4);
        __sync_lock_test_and_set(&x, y);
        __sync_fetch_and_add(&a, 1);
        __sync_bool_compare_and_swap(&a, 5, 10);
        __sync_bool_compare_and_swap(&x, y, z); }" HAVE_GCC_ATOMICS)
    if(NOT HAVE_GCC_ATOMICS)
      check_c_source_compiles("int main(int argc, char **argv) {
          int a;
          __sync_lock_test_and_set(&a, 1);
          __sync_lock_release(&a); }" HAVE_GCC_SYNC_LOCK_TEST_AND_SET)
    endif()
  endif()

  set(CMAKE_REQUIRED_FLAGS "-mpreferred-stack-boundary=2")
  check_c_source_compiles("int x = 0; int main(int argc, char **argv) {}"
    HAVE_GCC_PREFERRED_STACK_BOUNDARY)
  set(CMAKE_REQUIRED_FLAGS ${ORIG_CMAKE_REQUIRED_FLAGS})

  set(CMAKE_REQUIRED_FLAGS "-fvisibility=hidden -Werror")
  check_c_source_compiles("
      #if !defined(__GNUC__) || __GNUC__ < 4
      #error SDL only uses visibility attributes in GCC 4 or newer
      #endif
      int main(int argc, char **argv) {}" HAVE_GCC_FVISIBILITY)
  if(HAVE_GCC_FVISIBILITY)
    list(APPEND EXTRA_CFLAGS "-fvisibility=hidden")
  endif()
  set(CMAKE_REQUIRED_FLAGS ${ORIG_CMAKE_REQUIRED_FLAGS})

  check_c_compiler_flag(-Wall HAVE_GCC_WALL)
  if(HAVE_GCC_WALL)
    list(APPEND EXTRA_CFLAGS "-Wall")
    if(HAIKU)
      set(CMAKE_C_FLAGS "${CMAKE_C_FLAGS} -Wno-multichar")
    endif()
  endif()
  check_c_compiler_flag(-Wshadow HAVE_GCC_WSHADOW)
  if(HAVE_GCC_WSHADOW)
    list(APPEND EXTRA_CFLAGS "-Wshadow")
  endif()

  set(CMAKE_REQUIRED_FLAGS "-Wl,--no-undefined")
  check_c_compiler_flag("" HAVE_NO_UNDEFINED)
  set(CMAKE_REQUIRED_FLAGS)
  if(HAVE_NO_UNDEFINED)
    list(APPEND EXTRA_LDFLAGS "-Wl,--no-undefined")
  endif()
endif()

if(ASSEMBLY)
  if(USE_GCC OR USE_CLANG)
    set(SDL_ASSEMBLY_ROUTINES 1)
    # TODO: Those all seem to be quite GCC specific - needs to be
    # reworked for better compiler support
    set(HAVE_ASSEMBLY TRUE)
    if(MMX)
      set(CMAKE_REQUIRED_FLAGS "-mmmx")
      check_c_source_compiles("
          #ifdef __MINGW32__
          #include <_mingw.h>
          #ifdef __MINGW64_VERSION_MAJOR
          #include <intrin.h>
          #else
          #include <mmintrin.h>
          #endif
          #else
          #include <mmintrin.h>
          #endif
          #ifndef __MMX__
          #error Assembler CPP flag not enabled
          #endif
          int main(int argc, char **argv) { }" HAVE_MMX)
      if(HAVE_MMX)
        list(APPEND EXTRA_CFLAGS "-mmmx")
      endif()
      set(CMAKE_REQUIRED_FLAGS ${ORIG_CMAKE_REQUIRED_FLAGS})
    endif()

    if(3DNOW)
      set(CMAKE_REQUIRED_FLAGS "-m3dnow")
      check_c_source_compiles("
          #include <mm3dnow.h>
          #ifndef __3dNOW__
          #error Assembler CPP flag not enabled
          #endif
          int main(int argc, char **argv) {
            void *p = 0;
            _m_prefetch(p);
          }" HAVE_3DNOW)
      if(HAVE_3DNOW)
        list(APPEND EXTRA_CFLAGS "-m3dnow")
      endif()
      set(CMAKE_REQUIRED_FLAGS ${ORIG_CMAKE_REQUIRED_FLAGS})
    endif()

    if(SSE)
      set(CMAKE_REQUIRED_FLAGS "-msse")
      check_c_source_compiles("
          #ifdef __MINGW32__
          #include <_mingw.h>
          #ifdef __MINGW64_VERSION_MAJOR
          #include <intrin.h>
          #else
          #include <xmmintrin.h>
          #endif
          #else
          #include <xmmintrin.h>
          #endif
          #ifndef __SSE__
          #error Assembler CPP flag not enabled
          #endif
          int main(int argc, char **argv) { }" HAVE_SSE)
      if(HAVE_SSE)
        list(APPEND EXTRA_CFLAGS "-msse")
      endif()
      set(CMAKE_REQUIRED_FLAGS ${ORIG_CMAKE_REQUIRED_FLAGS})
    endif()

    if(SSE2)
      set(CMAKE_REQUIRED_FLAGS "-msse2")
      check_c_source_compiles("
          #ifdef __MINGW32__
          #include <_mingw.h>
          #ifdef __MINGW64_VERSION_MAJOR
          #include <intrin.h>
          #else
          #include <emmintrin.h>
          #endif
          #else
          #include <emmintrin.h>
          #endif
          #ifndef __SSE2__
          #error Assembler CPP flag not enabled
          #endif
          int main(int argc, char **argv) { }" HAVE_SSE2)
      if(HAVE_SSE2)
        list(APPEND EXTRA_CFLAGS "-msse2")
      endif()
      set(CMAKE_REQUIRED_FLAGS ${ORIG_CMAKE_REQUIRED_FLAGS})
    endif()

    if(SSEMATH)
      if(SSE OR SSE2)
        if(USE_GCC)
          list(APPEND EXTRA_CFLAGS "-mfpmath=387")
        endif()
        set(HAVE_SSEMATH TRUE)
      endif()
    endif()

    if(ALTIVEC)
      set(CMAKE_REQUIRED_FLAGS "-maltivec")
      check_c_source_compiles("
          #include <altivec.h>
          vector unsigned int vzero() {
              return vec_splat_u32(0);
          }
          int main(int argc, char **argv) { }" HAVE_ALTIVEC_H_HDR)
      check_c_source_compiles("
          vector unsigned int vzero() {
              return vec_splat_u32(0);
          }
          int main(int argc, char **argv) { }" HAVE_ALTIVEC)
      set(CMAKE_REQUIRED_FLAGS ${ORIG_CMAKE_REQUIRED_FLAGS})
      if(HAVE_ALTIVEC OR HAVE_ALTIVEC_H_HDR)
        set(HAVE_ALTIVEC TRUE) # if only HAVE_ALTIVEC_H_HDR is set
        list(APPEND EXTRA_CFLAGS "-maltivec")
        set(SDL_ALTIVEC_BLITTERS 1)
        if(HAVE_ALTIVEC_H_HDR)
          set(HAVE_ALTIVEC_H 1)
        endif()
      endif()
    endif()
  elseif(MSVC_VERSION GREATER 1500)
    # TODO: SDL_cpuinfo.h needs to support the user's configuration wish
    # for MSVC - right now it is always activated
    if(NOT ARCH_64)
      set(HAVE_MMX TRUE)
      set(HAVE_3DNOW TRUE)
    endif()
    set(HAVE_SSE TRUE)
    set(HAVE_SSE2 TRUE)
    set(SDL_ASSEMBLY_ROUTINES 1)
  endif()
# TODO:
#else()
#  if(USE_GCC OR USE_CLANG)
#    list(APPEND EXTRA_CFLAGS "-mno-sse" "-mno-sse2" "-mno-mmx")
#  endif()
endif()

# TODO: Can't deactivate on FreeBSD? w/o LIBC, SDL_stdinc.h can't define
# anything.
if(LIBC)
  if(WINDOWS AND NOT MINGW)
    set(HAVE_LIBC TRUE)
    foreach(_HEADER stdio.h string.h ctype.h math.h)
      string(TOUPPER "HAVE_${_HEADER}" _UPPER)
      string(REPLACE "." "_" _HAVE_H ${_UPPER})
      set(${_HAVE_H} 1)
    endforeach()
    set(HAVE_SIGNAL_H 1)
    foreach(_FN
            malloc calloc realloc free qsort abs memset memcpy memmove memcmp
            strlen _strrev _strupr _strlwr strchr strrchr strstr itoa _ltoa
            _ultoa strtol strtoul strtoll strtod atoi atof strcmp strncmp
            _stricmp _strnicmp sscanf atan atan2 acos asin ceil copysign cos
            cosf fabs floor log pow scalbn sin sinf sqrt sqrtf tan tanf)
      string(TOUPPER ${_FN} _UPPER)
      set(HAVE_${_UPPER} 1)
    endforeach()
    if(NOT CYGWIN AND NOT MINGW)
      set(HAVE_ALLOCA 1)
    endif()
    set(HAVE_M_PI 1)
    add_definitions(-D_USE_MATH_DEFINES) # needed for M_PI
    set(STDC_HEADERS 1)
  else()
    set(HAVE_LIBC TRUE)
    check_include_file(sys/types.h HAVE_SYS_TYPES_H)
    foreach(_HEADER
            stdio.h stdlib.h stddef.h stdarg.h malloc.h memory.h string.h
            strings.h inttypes.h stdint.h ctype.h math.h iconv.h signal.h)
      string(TOUPPER "HAVE_${_HEADER}" _UPPER)
      string(REPLACE "." "_" _HAVE_H ${_UPPER})
      check_include_file("${_HEADER}" ${_HAVE_H})
    endforeach()

    check_include_files("dlfcn.h;stdint.h;stddef.h;inttypes.h;stdlib.h;strings.h;string.h;float.h" STDC_HEADERS)
    check_type_size("size_t" SIZEOF_SIZE_T)
    check_symbol_exists(M_PI math.h HAVE_M_PI)
    # TODO: refine the mprotect check
    check_c_source_compiles("#include <sys/types.h>
                             #include <sys/mman.h>
                             int main() { }" HAVE_MPROTECT)
    foreach(_FN
            strtod malloc calloc realloc free getenv setenv putenv unsetenv
            qsort abs bcopy memset memcpy memmove memcmp strlen strlcpy strlcat
            strdup _strrev _strupr _strlwr strchr strrchr strstr itoa _ltoa
            _uitoa _ultoa strtol strtoul _i64toa _ui64toa strtoll strtoull
            atoi atof strcmp strncmp _stricmp strcasecmp _strnicmp strncasecmp
            vsscanf vsnprintf fseeko fseeko64 sigaction setjmp
            nanosleep sysconf sysctlbyname
            )
      string(TOUPPER ${_FN} _UPPER)
      set(_HAVEVAR "HAVE_${_UPPER}")
      check_function_exists("${_FN}" ${_HAVEVAR})
    endforeach()

    check_library_exists(m pow "" HAVE_LIBM)
    if(HAVE_LIBM)
      set(CMAKE_REQUIRED_LIBRARIES m)
      foreach(_FN
              atan atan2 ceil copysign cos cosf fabs floor log pow scalbn sin
              sinf sqrt sqrtf tan tanf)
        string(TOUPPER ${_FN} _UPPER)
        set(_HAVEVAR "HAVE_${_UPPER}")
        check_function_exists("${_FN}" ${_HAVEVAR})
      endforeach()
      set(CMAKE_REQUIRED_LIBRARIES)
      list(APPEND EXTRA_LIBS m)
    endif()

    check_library_exists(iconv iconv_open "" HAVE_LIBICONV)
    if(HAVE_LIBICONV)
      list(APPEND EXTRA_LIBS iconv)
    endif()

    check_struct_has_member("struct sigaction" "sa_sigaction" "signal.h" HAVE_SA_SIGACTION)
  endif()
else()
  if(WINDOWS)
    set(HAVE_STDARG_H 1)
    set(HAVE_STDDEF_H 1)
  endif()
endif()


# Enable/disable various subsystems of the SDL library
foreach(_SUB ${SDL_SUBSYSTEMS})
  string(TOUPPER ${_SUB} _OPT)
  if(NOT SDL_${_OPT})
    set(SDL_${_OPT}_DISABLED 1)
  endif()
endforeach()
if(SDL_JOYSTICK)
  file(GLOB JOYSTICK_SOURCES ${SDL2_SOURCE_DIR}/src/joystick/*.c)
  set(SOURCE_FILES ${SOURCE_FILES} ${JOYSTICK_SOURCES})
endif()
if(SDL_HAPTIC)
  if(NOT SDL_JOYSTICK)
    # Haptic requires some private functions from the joystick subsystem.
    message_error("SDL_HAPTIC requires SDL_JOYSTICK, which is not enabled")
  endif()
  file(GLOB HAPTIC_SOURCES ${SDL2_SOURCE_DIR}/src/haptic/*.c)
  set(SOURCE_FILES ${SOURCE_FILES} ${HAPTIC_SOURCES})
endif()
if(SDL_POWER)
  file(GLOB POWER_SOURCES ${SDL2_SOURCE_DIR}/src/power/*.c)
  set(SOURCE_FILES ${SOURCE_FILES} ${POWER_SOURCES})
endif()
# TODO: in configure.in, the test for LOADSO and SDL_DLOPEN is a bit weird:
# if LOADSO is not wanted, SDL_LOADSO_DISABLED is set
# If however on Unix or APPLE dlopen() is detected via CheckDLOPEN(),
# SDL_LOADSO_DISABLED will not be set, regardless of the LOADSO settings

# General SDL subsystem options, valid for all platforms
if(SDL_AUDIO)
  # CheckDummyAudio/CheckDiskAudio - valid for all platforms
  if(DUMMYAUDIO)
    set(SDL_AUDIO_DRIVER_DUMMY 1)
    file(GLOB DUMMYAUDIO_SOURCES ${SDL2_SOURCE_DIR}/src/audio/dummy/*.c)
    set(SOURCE_FILES ${SOURCE_FILES} ${DUMMYAUDIO_SOURCES})
    set(HAVE_DUMMYAUDIO TRUE)
  endif()
  if(DISKAUDIO)
    set(SDL_AUDIO_DRIVER_DISK 1)
    file(GLOB DISKAUDIO_SOURCES ${SDL2_SOURCE_DIR}/src/audio/disk/*.c)
    set(SOURCE_FILES ${SOURCE_FILES} ${DISKAUDIO_SOURCES})
    set(HAVE_DISKAUDIO TRUE)
  endif()
endif()

if(SDL_DLOPEN)
  # Relevant for Unix/Darwin only
  if(UNIX OR APPLE)
    CheckDLOPEN()
  endif()
endif()

if(SDL_VIDEO)
  if(VIDEO_DUMMY)
    set(SDL_VIDEO_DRIVER_DUMMY 1)
    file(GLOB VIDEO_DUMMY_SOURCES ${SDL2_SOURCE_DIR}/src/video/dummy/*.c)
    set(SOURCE_FILES ${SOURCE_FILES} ${VIDEO_DUMMY_SOURCES})
    set(HAVE_VIDEO_DUMMY TRUE)
    set(HAVE_SDL_VIDEO TRUE)
  endif()
endif()

# Platform-specific options and settings
if(EMSCRIPTEN)
  # Hide noisy warnings that intend to aid mostly during initial stages of porting a new
  # project. Uncomment at will for verbose cross-compiling -I/../ path info.
  add_definitions(-Wno-warn-absolute-paths)
  if(SDL_AUDIO)
    set(SDL_AUDIO_DRIVER_EMSCRIPTEN 1)
    file(GLOB EM_AUDIO_SOURCES ${SDL2_SOURCE_DIR}/src/audio/emscripten/*.c)
    set(SOURCE_FILES ${SOURCE_FILES} ${EM_AUDIO_SOURCES})
    set(HAVE_SDL_AUDIO TRUE)
  endif()
  if(SDL_FILESYSTEM)
    set(SDL_FILESYSTEM_EMSCRIPTEN 1)
    file(GLOB EM_FILESYSTEM_SOURCES ${SDL2_SOURCE_DIR}/src/filesystem/emscripten/*.c)
    set(SOURCE_FILES ${SOURCE_FILES} ${EM_FILESYSTEM_SOURCES})
    set(HAVE_SDL_FILESYSTEM TRUE)
  endif()
  if(SDL_JOYSTICK)
    set(SDL_JOYSTICK_EMSCRIPTEN 1)
    file(GLOB EM_JOYSTICK_SOURCES ${SDL2_SOURCE_DIR}/src/joystick/emscripten/*.c)
    set(SOURCE_FILES ${SOURCE_FILES} ${EM_JOYSTICK_SOURCES})
    set(HAVE_SDL_JOYSTICK TRUE)
  endif()
  if(SDL_POWER)
    set(SDL_POWER_EMSCRIPTEN 1)
    file(GLOB EM_POWER_SOURCES ${SDL2_SOURCE_DIR}/src/power/emscripten/*.c)
    set(SOURCE_FILES ${SOURCE_FILES} ${EM_POWER_SOURCES})
    set(HAVE_SDL_POWER TRUE)
  endif()
  if(SDL_VIDEO)
    set(SDL_VIDEO_DRIVER_EMSCRIPTEN 1)
    file(GLOB EM_VIDEO_SOURCES ${SDL2_SOURCE_DIR}/src/video/emscripten/*.c)
    set(SOURCE_FILES ${SOURCE_FILES} ${EM_VIDEO_SOURCES})
    set(HAVE_SDL_VIDEO TRUE)

    #enable gles
    if(VIDEO_OPENGLES)
      set(SDL_VIDEO_OPENGL_EGL 1)
      set(HAVE_VIDEO_OPENGLES TRUE)
      set(SDL_VIDEO_OPENGL_ES2 1)
      set(SDL_VIDEO_RENDER_OGL_ES2 1)
    endif()
  endif()
elseif(UNIX AND NOT APPLE)
  if(SDL_AUDIO)
    if(SYSV5 OR SOLARIS OR HPUX)
        set(SDL_AUDIO_DRIVER_SUNAUDIO 1)
        file(GLOB SUN_AUDIO_SOURCES ${SDL2_SOURCE_DIR}/src/audio/sun/*.c)
        set(SOURCE_FILES ${SOURCE_FILES} ${SUN_AUDIO_SOURCES})
        set(HAVE_SDL_AUDIO TRUE)
    elseif(NETBSD OR OPENBSD)
        set(SDL_AUDIO_DRIVER_BSD 1)
        file(GLOB BSD_AUDIO_SOURCES ${SDL2_SOURCE_DIR}/src/audio/bsd/*.c)
        set(SOURCE_FILES ${SOURCE_FILES} ${BSD_AUDIO_SOURCES})
        set(HAVE_SDL_AUDIO TRUE)
    elseif(AIX)
        set(SDL_AUDIO_DRIVER_PAUDIO 1)
        file(GLOB AIX_AUDIO_SOURCES ${SDL2_SOURCE_DIR}/src/audio/paudio/*.c)
        set(SOURCE_FILES ${SOURCE_FILES} ${AIX_AUDIO_SOURCES})
        set(HAVE_SDL_AUDIO TRUE)
    endif()
    CheckOSS()
    CheckALSA()
    CheckPulseAudio()
    CheckESD()
    CheckARTS()
    CheckNAS()
    CheckSNDIO()
    CheckFusionSound()
  endif()

  if(SDL_VIDEO)
    # Need to check for Raspberry PI first and add platform specific compiler flags, otherwise the test for GLES fails!
    CheckRPI()
    CheckX11()
    CheckMir()
    CheckDirectFB()
    CheckOpenGLX11()
    CheckOpenGLESX11()
    CheckWayland()
    CheckVivante()
  endif()

  if(LINUX)
    check_c_source_compiles("
        #include <linux/input.h>
        #ifndef EVIOCGNAME
        #error EVIOCGNAME() ioctl not available
        #endif
        int main(int argc, char** argv) {}" HAVE_INPUT_EVENTS)

    check_c_source_compiles("
        #include <linux/kd.h>
        #include <linux/keyboard.h>

        int main(int argc, char **argv) 
        {
            struct kbentry kbe;
            kbe.kb_table = KG_CTRL;
            ioctl(0, KDGKBENT, &kbe);
        }" HAVE_INPUT_KD)

    file(GLOB CORE_SOURCES ${SDL2_SOURCE_DIR}/src/core/linux/*.c)
    set(SOURCE_FILES ${SOURCE_FILES} ${CORE_SOURCES})

    if(HAVE_INPUT_EVENTS)
      set(SDL_INPUT_LINUXEV 1)
    endif()

    if(SDL_HAPTIC AND HAVE_INPUT_EVENTS)
      set(SDL_HAPTIC_LINUX 1)
      file(GLOB HAPTIC_SOURCES ${SDL2_SOURCE_DIR}/src/haptic/linux/*.c)
      set(SOURCE_FILES ${SOURCE_FILES} ${HAPTIC_SOURCES})
      set(HAVE_SDL_HAPTIC TRUE)
    endif()

    if(HAVE_INPUT_KD)
      set(SDL_INPUT_LINUXKD 1)
    endif()

    check_include_file("libudev.h" HAVE_LIBUDEV_H)

    # !!! FIXME: this needs pkg-config to find the include path, I think.
    check_include_file("dbus/dbus.h" HAVE_DBUS_DBUS_H)
  endif()

  if(INPUT_TSLIB)
    check_c_source_compiles("
        #include \"tslib.h\"
        int main(int argc, char** argv) { }" HAVE_INPUT_TSLIB)
    if(HAVE_INPUT_TSLIB)
      set(SDL_INPUT_TSLIB 1)
      list(APPEND EXTRA_LIBS ts)
    endif()
  endif()

  if(SDL_JOYSTICK)
    CheckUSBHID()   # seems to be BSD specific - limit the test to BSD only?
    if(LINUX)
      set(SDL_JOYSTICK_LINUX 1)
      file(GLOB JOYSTICK_SOURCES ${SDL2_SOURCE_DIR}/src/joystick/linux/*.c)
      set(SOURCE_FILES ${SOURCE_FILES} ${JOYSTICK_SOURCES})
      set(HAVE_SDL_JOYSTICK TRUE)
    endif()
  endif()

  CheckPTHREAD()

  if(CLOCK_GETTIME)
    check_library_exists(rt clock_gettime "" FOUND_CLOCK_GETTIME)
    if(FOUND_CLOCK_GETTIME)
      list(APPEND EXTRA_LIBS rt)
      set(HAVE_CLOCK_GETTIME 1)
    else()
      check_library_exists(c clock_gettime "" FOUND_CLOCK_GETTIME)
      if(FOUND_CLOCK_GETTIME)
        set(HAVE_CLOCK_GETTIME 1)
      endif()
    endif()
  endif()

  check_include_file(linux/version.h HAVE_LINUX_VERSION_H)
  if(HAVE_LINUX_VERSION_H)
    set(CMAKE_C_FLAGS "${CMAKE_C_FLAGS} -DHAVE_LINUX_VERSION_H")
  endif()

  if(SDL_POWER)
    if(LINUX)
      set(SDL_POWER_LINUX 1)
      file(GLOB POWER_SOURCES ${SDL2_SOURCE_DIR}/src/power/linux/*.c)
      set(SOURCE_FILES ${SOURCE_FILES} ${POWER_SOURCES})
      set(HAVE_SDL_POWER TRUE)
    endif()
  endif()

  if(SDL_FILESYSTEM)
    set(SDL_FILESYSTEM_UNIX 1)
    file(GLOB FILESYSTEM_SOURCES ${SDL2_SOURCE_DIR}/src/filesystem/unix/*.c)
    set(SOURCE_FILES ${SOURCE_FILES} ${FILESYSTEM_SOURCES})
    set(HAVE_SDL_FILESYSTEM TRUE)
  endif()

  if(SDL_TIMERS)
    set(SDL_TIMER_UNIX 1)
    file(GLOB TIMER_SOURCES ${SDL2_SOURCE_DIR}/src/timer/unix/*.c)
    set(SOURCE_FILES ${SOURCE_FILES} ${TIMER_SOURCES})
    set(HAVE_SDL_TIMERS TRUE)
  endif()

  if(RPATH)
    set(SDL_RLD_FLAGS "")
    if(BSDI OR FREEBSD OR LINUX OR NETBSD)
      set(SDL_RLD_FLAGS "-Wl,-rpath,\${libdir}")
    elseif(SOLARIS)
      set(SDL_RLD_FLAGS "-R\${libdir}")
    endif()
    set(CMAKE_BUILD_WITH_INSTALL_RPATH TRUE)
    set(HAVE_RPATH TRUE)
  endif()

elseif(WINDOWS)
  find_program(WINDRES windres)

  check_c_source_compiles("
    #include <windows.h>
    int main(int argc, char **argv) { }" HAVE_WIN32_CC)

  file(GLOB CORE_SOURCES ${SDL2_SOURCE_DIR}/src/core/windows/*.c)
  set(SOURCE_FILES ${SOURCE_FILES} ${CORE_SOURCES})

  # Check for DirectX
  if(DIRECTX)
    if("$ENV{DXSDK_DIR}" STREQUAL "")
      message_error("DIRECTX requires the \$DXSDK_DIR environment variable to be set")
    endif()
    set(CMAKE_REQUIRED_FLAGS "/I\"$ENV{DXSDK_DIR}\\Include\"")
    check_include_file(d3d9.h HAVE_D3D_H)
    check_include_file(d3d11_1.h HAVE_D3D11_H)
    check_include_file(ddraw.h HAVE_DDRAW_H)
    check_include_file(dsound.h HAVE_DSOUND_H)
    check_include_file(dinput.h HAVE_DINPUT_H)
    check_include_file(xaudio2.h HAVE_XAUDIO2_H)
    check_include_file(xinput.h HAVE_XINPUT_H)
    check_include_file(dxgi.h HAVE_DXGI_H)
    if(HAVE_D3D_H OR HAVE_D3D11_H OR HAVE_DDRAW_H OR HAVE_DSOUND_H OR HAVE_DINPUT_H OR HAVE_XAUDIO2_H)
      set(HAVE_DIRECTX TRUE)
      # TODO: change $ENV{DXSDL_DIR} to get the path from the include checks
      link_directories($ENV{DXSDK_DIR}\\lib\\${PROCESSOR_ARCH})
      include_directories($ENV{DXSDK_DIR}\\Include)
    endif()
    set(CMAKE_REQUIRED_FLAGS ${ORIG_CMAKE_REQUIRED_FLAGS})
  endif()

  if(SDL_AUDIO)
    set(SDL_AUDIO_DRIVER_WINMM 1)
    file(GLOB WINMM_AUDIO_SOURCES ${SDL2_SOURCE_DIR}/src/audio/winmm/*.c)
    set(SOURCE_FILES ${SOURCE_FILES} ${WINMM_AUDIO_SOURCES})
    set(HAVE_SDL_AUDIO TRUE)

    if(HAVE_DSOUND_H)
      set(SDL_AUDIO_DRIVER_DSOUND 1)
      file(GLOB DSOUND_AUDIO_SOURCES ${SDL2_SOURCE_DIR}/src/audio/directsound/*.c)
      set(SOURCE_FILES ${SOURCE_FILES} ${DSOUND_AUDIO_SOURCES})
    endif()

    if(HAVE_XAUDIO2_H)
      set(SDL_AUDIO_DRIVER_XAUDIO2 1)
      file(GLOB XAUDIO2_AUDIO_SOURCES ${SDL2_SOURCE_DIR}/src/audio/xaudio2/*.c)
      set(SOURCE_FILES ${SOURCE_FILES} ${XAUDIO2_AUDIO_SOURCES})
    endif()
  endif()

  if(SDL_VIDEO)
    # requires SDL_LOADSO on Windows (IME, DX, etc.)
    if(NOT SDL_LOADSO)
      message_error("SDL_VIDEO requires SDL_LOADSO, which is not enabled")
    endif()
    set(SDL_VIDEO_DRIVER_WINDOWS 1)
    file(GLOB WIN_VIDEO_SOURCES ${SDL2_SOURCE_DIR}/src/video/windows/*.c)
    set(SOURCE_FILES ${SOURCE_FILES} ${WIN_VIDEO_SOURCES})

    if(RENDER_D3D AND HAVE_D3D_H)
      set(SDL_VIDEO_RENDER_D3D 1)
      set(HAVE_RENDER_D3D TRUE)
    endif()
    if(RENDER_D3D AND HAVE_D3D11_H)
      set(SDL_VIDEO_RENDER_D3D11 1)
      set(HAVE_RENDER_D3D TRUE)
    endif()
    set(HAVE_SDL_VIDEO TRUE)
  endif()

  if(SDL_THREADS)
    set(SDL_THREAD_WINDOWS 1)
    set(SOURCE_FILES ${SOURCE_FILES}
      ${SDL2_SOURCE_DIR}/src/thread/windows/SDL_sysmutex.c
      ${SDL2_SOURCE_DIR}/src/thread/windows/SDL_syssem.c
      ${SDL2_SOURCE_DIR}/src/thread/windows/SDL_systhread.c
      ${SDL2_SOURCE_DIR}/src/thread/windows/SDL_systls.c
      ${SDL2_SOURCE_DIR}/src/thread/generic/SDL_syscond.c)
    set(HAVE_SDL_THREADS TRUE)
  endif()

  if(SDL_POWER)
    set(SDL_POWER_WINDOWS 1)
    set(SOURCE_FILES ${SOURCE_FILES} ${SDL2_SOURCE_DIR}/src/power/windows/SDL_syspower.c)
    set(HAVE_SDL_POWER TRUE)
  endif()

  if(SDL_FILESYSTEM)
    set(SDL_FILESYSTEM_WINDOWS 1)
    file(GLOB FILESYSTEM_SOURCES ${SDL2_SOURCE_DIR}/src/filesystem/windows/*.c)
    set(SOURCE_FILES ${SOURCE_FILES} ${FILESYSTEM_SOURCES})
    set(HAVE_SDL_FILESYSTEM TRUE)
  endif()

  # Libraries for Win32 native and MinGW
  list(APPEND EXTRA_LIBS user32 gdi32 winmm imm32 ole32 oleaut32 version uuid)

  # TODO: in configure.in the check for timers is set on
  # cygwin | mingw32* - does this include mingw32CE?
  if(SDL_TIMERS)
    set(SDL_TIMER_WINDOWS 1)
    file(GLOB TIMER_SOURCES ${SDL2_SOURCE_DIR}/src/timer/windows/*.c)
    set(SOURCE_FILES ${SOURCE_FILES} ${TIMER_SOURCES})
    set(HAVE_SDL_TIMERS TRUE)
  endif()

  if(SDL_LOADSO)
    set(SDL_LOADSO_WINDOWS 1)
    file(GLOB LOADSO_SOURCES ${SDL2_SOURCE_DIR}/src/loadso/windows/*.c)
    set(SOURCE_FILES ${SOURCE_FILES} ${LOADSO_SOURCES})
    set(HAVE_SDL_LOADSO TRUE)
  endif()

  file(GLOB CORE_SOURCES ${SDL2_SOURCE_DIR}/src/core/windows/*.c)
  set(SOURCE_FILES ${SOURCE_FILES} ${CORE_SOURCES})

  if(SDL_VIDEO)
    if(VIDEO_OPENGL)
      set(SDL_VIDEO_OPENGL 1)
      set(SDL_VIDEO_OPENGL_WGL 1)
      set(SDL_VIDEO_RENDER_OGL 1)
      set(HAVE_VIDEO_OPENGL TRUE)
    endif()
  endif()

  if(SDL_JOYSTICK)
    file(GLOB JOYSTICK_SOURCES ${SDL2_SOURCE_DIR}/src/joystick/windows/*.c)
    set(SOURCE_FILES ${SOURCE_FILES} ${JOYSTICK_SOURCES})
    if(HAVE_DINPUT_H)
      set(SDL_JOYSTICK_DINPUT 1)
      list(APPEND EXTRA_LIBS dinput8 dxguid dxerr)
    endif()
    if(HAVE_XINPUT_H)
      set(SDL_JOYSTICK_XINPUT 1)
    endif()
    if(NOT HAVE_DINPUT_H AND NOT HAVE_XINPUT_H)
      set(SDL_JOYSTICK_WINMM 1)
    endif()
    set(HAVE_SDL_JOYSTICK TRUE)

    if(SDL_HAPTIC)
      file(GLOB HAPTIC_SOURCES ${SDL2_SOURCE_DIR}/src/haptic/windows/*.c)
      set(SOURCE_FILES ${SOURCE_FILES} ${HAPTIC_SOURCES})
      if(HAVE_DINPUT_H)
        set(SDL_HAPTIC_DINPUT 1)
      endif()
      if(HAVE_XINPUT_H)
        set(SDL_HAPTIC_XINPUT 1)
      endif()
      set(HAVE_SDL_HAPTIC TRUE)
    endif()
  endif()

  file(GLOB VERSION_SOURCES ${SDL2_SOURCE_DIR}/src/main/windows/*.rc)
  file(GLOB SDLMAIN_SOURCES ${SDL2_SOURCE_DIR}/src/main/windows/*.c)
  if(MINGW OR CYGWIN)
    list(APPEND EXTRA_LIBS mingw32)
    list(APPEND EXTRA_LDFLAGS "-mwindows")
    set(SDL_CFLAGS "${SDL_CFLAGS} -Dmain=SDL_main")
    list(APPEND SDL_LIBS "-lmingw32" "-lSDL2main" "-mwindows")
  endif()
elseif(APPLE)
  # TODO: rework this for proper MacOS X, iOS and Darwin support

  # Requires the darwin file implementation
  if(SDL_FILE)
    file(GLOB EXTRA_SOURCES ${PROJECT_SOURCE_DIR}/src/file/cocoa/*.m)
    set(SOURCE_FILES ${EXTRA_SOURCES} ${SOURCE_FILES})
    set_source_files_properties(${EXTRA_SOURCES} PROPERTIES LANGUAGE C)
    set(HAVE_SDL_FILE TRUE)
    set(SDL_FRAMEWORK_COCOA 1)
    set(SDL_FRAMEWORK_COREVIDEO 1)
  else()
    message_error("SDL_FILE must be enabled to build on MacOS X")
  endif()

  if(SDL_AUDIO)
    set(MACOSX_COREAUDIO 1)
    file(GLOB AUDIO_SOURCES ${SDL2_SOURCE_DIR}/src/audio/coreaudio/*.c)
    set(SOURCE_FILES ${SOURCE_FILES} ${AUDIO_SOURCES})
    set(HAVE_SDL_AUDIO TRUE)
    set(SDL_FRAMEWORK_COREAUDIO 1)
    set(SDL_FRAMEWORK_AUDIOUNIT 1)
  endif()

  if(SDL_JOYSTICK)
    set(SDL_JOYSTICK_IOKIT 1)
    file(GLOB JOYSTICK_SOURCES ${SDL2_SOURCE_DIR}/src/joystick/darwin/*.c)
    set(SOURCE_FILES ${SOURCE_FILES} ${JOYSTICK_SOURCES})
    set(HAVE_SDL_JOYSTICK TRUE)
    set(SDL_FRAMEWORK_IOKIT 1)
    set(SDL_FRAMEWORK_FF 1)
  endif()

  if(SDL_HAPTIC)
    set(SDL_HAPTIC_IOKIT 1)
    file(GLOB HAPTIC_SOURCES ${SDL2_SOURCE_DIR}/src/haptic/darwin/*.c)
    set(SOURCE_FILES ${SOURCE_FILES} ${HAPTIC_SOURCES})
    set(HAVE_SDL_HAPTIC TRUE)
    set(SDL_FRAMEWORK_IOKIT 1)
    set(SDL_FRAMEWORK_FF 1)
    if(NOT SDL_JOYSTICK)
      message(FATAL_ERROR "SDL_HAPTIC requires SDL_JOYSTICK to be enabled")
    endif()
  endif()

  if(SDL_POWER)
    set(SDL_POWER_MACOSX 1)
    file(GLOB POWER_SOURCES ${SDL2_SOURCE_DIR}/src/power/macosx/*.c)
    set(SOURCE_FILES ${SOURCE_FILES} ${POWER_SOURCES})
    set(HAVE_SDL_POWER TRUE)
    set(SDL_FRAMEWORK_CARBON 1)
    set(SDL_FRAMEWORK_IOKIT 1)
  endif()

  if(SDL_TIMERS)
    set(SDL_TIMER_UNIX 1)
    file(GLOB TIMER_SOURCES ${SDL2_SOURCE_DIR}/src/timer/unix/*.c)
    set(SOURCE_FILES ${SOURCE_FILES} ${TIMER_SOURCES})
    set(HAVE_SDL_TIMERS TRUE)
  endif(SDL_TIMERS)

  if(SDL_FILESYSTEM)
    set(SDL_FILESYSTEM_COCOA 1)
    file(GLOB FILESYSTEM_SOURCES ${SDL2_SOURCE_DIR}/src/filesystem/cocoa/*.m)
    set_source_files_properties(${FILESYSTEM_SOURCES} PROPERTIES LANGUAGE C)
    set(SOURCE_FILES ${SOURCE_FILES} ${FILESYSTEM_SOURCES})
    set(HAVE_SDL_FILESYSTEM TRUE)
  endif()

  # Actually load the frameworks at the end so we don't duplicate include.
  if(SDL_FRAMEWORK_COREVIDEO)
    find_library(COREVIDEO CoreVideo)
    list(APPEND EXTRA_LIBS ${COREVIDEO})
  endif()
  if(SDL_FRAMEWORK_COCOA)
    find_library(COCOA_LIBRARY Cocoa)
    list(APPEND EXTRA_LIBS ${COCOA_LIBRARY})
  endif()
  if(SDL_FRAMEWORK_IOKIT)
    find_library(IOKIT IOKit)
    list(APPEND EXTRA_LIBS ${IOKIT})
  endif()
  if(SDL_FRAMEWORK_FF)
    find_library(FORCEFEEDBACK ForceFeedback)
    list(APPEND EXTRA_LIBS ${FORCEFEEDBACK})
  endif()
  if(SDL_FRAMEWORK_CARBON)
    find_library(CARBON_LIBRARY Carbon)
    list(APPEND EXTRA_LIBS ${CARBON_LIBRARY})
  endif()
  if(SDL_FRAMEWORK_COREAUDIO)
    find_library(COREAUDIO CoreAudio)
    list(APPEND EXTRA_LIBS ${COREAUDIO})
  endif()
  if(SDL_FRAMEWORK_AUDIOUNIT)
    find_library(AUDIOUNIT AudioUnit)
    list(APPEND EXTRA_LIBS ${AUDIOUNIT})
  endif()

  # iOS hack needed - http://code.google.com/p/ios-cmake/ ?
  if(SDL_VIDEO)
    CheckCOCOA()
    if(VIDEO_OPENGL)
      set(SDL_VIDEO_OPENGL 1)
      set(SDL_VIDEO_OPENGL_CGL 1)
      set(SDL_VIDEO_RENDER_OGL 1)
      if(DARWIN)
        find_library(OpenGL_LIBRARY OpenGL)
        list(APPEND EXTRA_LIBRARIES ${OpenGL_LIBRARY})
      endif()
      set(HAVE_VIDEO_OPENGL TRUE)
    endif()
  endif()

  CheckPTHREAD()
elseif(HAIKU)
  if(SDL_VIDEO)
    set(SDL_VIDEO_DRIVER_HAIKU 1)
    file(GLOB HAIKUVIDEO_SOURCES ${SDL2_SOURCE_DIR}/src/video/haiku/*.c)
    set(SOURCE_FILES ${SOURCE_FILES} ${HAIKUVIDEO_SOURCES})
    set(HAVE_SDL_VIDEO TRUE)

    set(SDL_FILESYSTEM_HAIKU 1)
    file(GLOB FILESYSTEM_SOURCES ${SDL2_SOURCE_DIR}/src/filesystem/haiku/*.cc)
    set(SOURCE_FILES ${SOURCE_FILES} ${FILESYSTEM_SOURCES})
    set(HAVE_SDL_FILESYSTEM TRUE)

    if(SDL_TIMERS)
      set(SDL_TIMER_HAIKU 1)
      file(GLOB TIMER_SOURCES ${SDL2_SOURCE_DIR}/src/timer/haiku/*.c)
      set(SOURCE_FILES ${SOURCE_FILES} ${TIMER_SOURCES})
      set(HAVE_SDL_TIMERS TRUE)
    endif(SDL_TIMERS)

    if(VIDEO_OPENGL)
      # TODO: Use FIND_PACKAGE(OpenGL) instead
      set(SDL_VIDEO_OPENGL 1)
      set(SDL_VIDEO_OPENGL_BGL 1)
      set(SDL_VIDEO_RENDER_OGL 1)
      list(APPEND EXTRA_LIBS GL)
      set(HAVE_VIDEO_OPENGL TRUE)
    endif()
  endif()

  CheckPTHREAD()
endif()

# Dummies
# configure.in does it differently:
# if not have X
#   if enable_X {  SDL_X_DISABLED = 1 }
#   [add dummy sources]
# so it always adds a dummy, without checking, if it was actually requested.
# This leads to missing internal references on building, since the
# src/X/*.c does not get included.
if(NOT HAVE_SDL_JOYSTICK)
  set(SDL_JOYSTICK_DISABLED 1)
  if(SDL_JOYSTICK AND NOT APPLE) # results in unresolved symbols on OSX

    file(GLOB JOYSTICK_SOURCES ${SDL2_SOURCE_DIR}/src/joystick/dummy/*.c)
    set(SOURCE_FILES ${SOURCE_FILES} ${JOYSTICK_SOURCES})
  endif()
endif()
if(NOT HAVE_SDL_HAPTIC)
  set(SDL_HAPTIC_DISABLED 1)
  file(GLOB HAPTIC_SOURCES ${SDL2_SOURCE_DIR}/src/haptic/dummy/*.c)
  set(SOURCE_FILES ${SOURCE_FILES} ${HAPTIC_SOURCES})
endif()
if(NOT HAVE_SDL_LOADSO)
  set(SDL_LOADSO_DISABLED 1)
  file(GLOB LOADSO_SOURCES ${SDL2_SOURCE_DIR}/src/loadso/dummy/*.c)
  set(SOURCE_FILES ${SOURCE_FILES} ${LOADSO_SOURCES})
endif()
if(NOT HAVE_SDL_FILESYSTEM)
  set(SDL_FILESYSTEM_DISABLED 1)
  file(GLOB FILESYSTEM_SOURCES ${SDL2_SOURCE_DIR}/src/filesystem/dummy/*.c)
  set(SOURCE_FILES ${SOURCE_FILES} ${FILESYSTEM_SOURCES})
endif()

# We always need to have threads and timers around
if(NOT HAVE_SDL_THREADS)
  set(SDL_THREADS_DISABLED 1)
  file(GLOB THREADS_SOURCES ${SDL2_SOURCE_DIR}/src/thread/generic/*.c)
  set(SOURCE_FILES ${SOURCE_FILES} ${THREADS_SOURCES})
endif()
if(NOT HAVE_SDL_TIMERS)
  set(SDL_TIMERS_DISABLED 1)
  file(GLOB TIMER_SOURCES ${SDL2_SOURCE_DIR}/src/timer/dummy/*.c)
  set(SOURCE_FILES ${SOURCE_FILES} ${TIMER_SOURCES})
endif()

if(NOT SDLMAIN_SOURCES)
  file(GLOB SDLMAIN_SOURCES ${SDL2_SOURCE_DIR}/src/main/dummy/*.c)
endif()

# Append the -MMD -MT flags
# if(DEPENDENCY_TRACKING)
#   if(COMPILER_IS_GNUCC)
#     set(CMAKE_C_FLAGS "${CMAKE_C_FLAGS} -MMD -MT \$@")
#   endif()
# endif()

configure_file("${SDL2_SOURCE_DIR}/include/SDL_config.h.cmake"
  "${SDL2_BINARY_DIR}/include/SDL_config.h")

# Prepare the flags and remove duplicates
if(EXTRA_LDFLAGS)
  list(REMOVE_DUPLICATES EXTRA_LDFLAGS)
endif()
if(EXTRA_LIBS)
  list(REMOVE_DUPLICATES EXTRA_LIBS)
endif()
if(EXTRA_CFLAGS)
  list(REMOVE_DUPLICATES EXTRA_CFLAGS)
endif()
listtostr(EXTRA_CFLAGS _EXTRA_CFLAGS)
set(EXTRA_CFLAGS ${_EXTRA_CFLAGS})

# Compat helpers for the configuration files
if(NOT WINDOWS OR CYGWIN)
  # TODO: we need a Windows script, too
  execute_process(COMMAND sh ${SDL2_SOURCE_DIR}/build-scripts/updaterev.sh)

  set(prefix ${CMAKE_INSTALL_PREFIX})
  set(exec_prefix "\${prefix}")
  set(libdir "\${exec_prefix}/lib${LIB_SUFFIX}")
  set(bindir "\${exec_prefix}/bin")
  set(includedir "\${prefix}/include")
  if(SDL_STATIC)
    set(ENABLE_STATIC_TRUE "")
    set(ENABLE_STATIC_FALSE "#")
  else()
    set(ENABLE_STATIC_TRUE "#")
    set(ENABLE_STATIC_FALSE "")
  endif()
  if(SDL_SHARED)
    set(ENABLE_SHARED_TRUE "")
    set(ENABLE_SHARED_FALSE "#")
  else()
    set(ENABLE_SHARED_TRUE "#")
    set(ENABLE_SHARED_FALSE "")
  endif()

  # Clean up the different lists
  listtostr(EXTRA_LIBS _EXTRA_LIBS "-l")
  set(SDL_STATIC_LIBS ${SDL_LIBS} ${EXTRA_LDFLAGS} ${_EXTRA_LIBS})
  list(REMOVE_DUPLICATES SDL_STATIC_LIBS)
  listtostr(SDL_STATIC_LIBS _SDL_STATIC_LIBS)
  set(SDL_STATIC_LIBS ${_SDL_STATIC_LIBS})
  listtostr(SDL_LIBS _SDL_LIBS)
  set(SDL_LIBS ${_SDL_LIBS})

  # MESSAGE(STATUS "SDL_LIBS: ${SDL_LIBS}")
  # MESSAGE(STATUS "SDL_STATIC_LIBS: ${SDL_STATIC_LIBS}")

  configure_file("${SDL2_SOURCE_DIR}/sdl2.pc.in"
    "${SDL2_BINARY_DIR}/sdl2.pc" @ONLY)
  configure_file("${SDL2_SOURCE_DIR}/sdl2-config.in"
    "${SDL2_BINARY_DIR}/sdl2-config")
  configure_file("${SDL2_SOURCE_DIR}/sdl2-config.in"
    "${SDL2_BINARY_DIR}/sdl2-config" @ONLY)
  configure_file("${SDL2_SOURCE_DIR}/SDL2.spec.in"
    "${SDL2_BINARY_DIR}/SDL2.spec" @ONLY)
endif()

##### Info output #####
message(STATUS "")
message(STATUS "SDL2 was configured with the following options:")
message(STATUS "")
message(STATUS "Platform: ${CMAKE_SYSTEM}")
message(STATUS "64-bit:   ${ARCH_64}")
message(STATUS "Compiler: ${CMAKE_C_COMPILER}")
message(STATUS "")
message(STATUS "Subsystems:")
foreach(_SUB ${SDL_SUBSYSTEMS})
  string(TOUPPER ${_SUB} _OPT)
  message_bool_option(${_SUB} SDL_${_OPT})
endforeach()
message(STATUS "")
message(STATUS "Options:")
list(SORT ALLOPTIONS)
foreach(_OPT ${ALLOPTIONS})
  # Longest option is VIDEO_X11_XSCREENSAVER = 22 characters
  # Get the padding
  string(LENGTH ${_OPT} _OPTLEN)
  math(EXPR _PADLEN "23 - ${_OPTLEN}")
  string(RANDOM LENGTH ${_PADLEN} ALPHABET " " _PADDING)
  message_tested_option(${_OPT} ${_PADDING})
endforeach()
message(STATUS "")
message(STATUS " CFLAGS:        ${CMAKE_C_FLAGS}")
message(STATUS " EXTRA_CFLAGS:  ${EXTRA_CFLAGS}")
message(STATUS " EXTRA_LDFLAGS: ${EXTRA_LDFLAGS}")
message(STATUS " EXTRA_LIBS:    ${EXTRA_LIBS}")
message(STATUS "")
message(STATUS " Build Shared Library: ${SDL_SHARED}")
message(STATUS " Build Static Library: ${SDL_STATIC}")
message(STATUS "")
if(UNIX)
  message(STATUS "If something was not detected, although the libraries")
  message(STATUS "were installed, then make sure you have set the")
  message(STATUS "CFLAGS and LDFLAGS environment variables correctly.")
  message(STATUS "")
endif()

# Ensure that the extra cflags are used at compile time
set(CMAKE_C_FLAGS "${CMAKE_C_FLAGS} ${EXTRA_CFLAGS}")

# Always build SDLmain
add_library(SDL2main STATIC ${SDLMAIN_SOURCES})
set(_INSTALL_LIBS "SDL2main")

if(SDL_SHARED)
  add_library(SDL2 SHARED ${SOURCE_FILES})
  if(UNIX)
    set_target_properties(SDL2 PROPERTIES
      VERSION ${LT_VERSION}
      SOVERSION ${LT_REVISION}
      OUTPUT_NAME "SDL2-${LT_RELEASE}")
  else()
    set_target_properties(SDL2 PROPERTIES
      VERSION ${SDL_VERSION}
      SOVERSION ${LT_REVISION}
      OUTPUT_NAME "SDL2")
  endif()
 set(_INSTALL_LIBS "SDL2" ${_INSTALL_LIBS})
 target_link_libraries(SDL2 ${EXTRA_LIBS} ${EXTRA_LDFLAGS})
endif()

if(SDL_STATIC)
  set (BUILD_SHARED_LIBS FALSE)
  add_library(SDL2-static STATIC ${SOURCE_FILES})
  set_target_properties(SDL2-static PROPERTIES OUTPUT_NAME "SDL2")
  if(MSVC)
    set_target_properties(SDL2-static PROPERTIES LINK_FLAGS_RELEASE "/NODEFAULTLIB")
    set_target_properties(SDL2-static PROPERTIES LINK_FLAGS_DEBUG "/NODEFAULTLIB")
    set_target_properties(SDL2-static PROPERTIES STATIC_LIBRARY_FLAGS "/NODEFAULTLIB")
  endif()
  # TODO: Win32 platforms keep the same suffix .lib for import and static
  # libraries - do we need to consider this?
  set(_INSTALL_LIBS "SDL2-static" ${_INSTALL_LIBS})
  target_link_libraries(SDL2-static ${EXTRA_LIBS} ${EXTRA_LDFLAGS})
endif()

##### Installation targets #####
install(TARGETS ${_INSTALL_LIBS}
  LIBRARY DESTINATION "lib${LIB_SUFFIX}"
  ARCHIVE DESTINATION "lib${LIB_SUFFIX}")

file(GLOB INCLUDE_FILES ${SDL2_SOURCE_DIR}/include/*.h)
file(GLOB BIN_INCLUDE_FILES ${SDL2_BINARY_DIR}/include/*.h)
foreach(_FNAME ${BIN_INCLUDE_FILES})
  get_filename_component(_INCNAME ${_FNAME} NAME)
  list(REMOVE_ITEM INCLUDE_FILES ${SDL2_SOURCE_DIR}/include/${_INCNAME})
endforeach()
list(APPEND INCLUDE_FILES ${BIN_INCLUDE_FILES})
install(FILES ${INCLUDE_FILES} DESTINATION include/SDL2)

if(NOT WINDOWS OR CYGWIN)
  if(SDL_SHARED)
    install(CODE "
      execute_process(COMMAND ${CMAKE_COMMAND} -E create_symlink
      \"libSDL2-2.0.so\" \"libSDL2.so\")")
    install(FILES ${SDL2_BINARY_DIR}/libSDL2.so DESTINATION "lib${LIB_SUFFIX}")
  endif()
  if(FREEBSD)
    # FreeBSD uses ${PREFIX}/libdata/pkgconfig
    install(FILES ${SDL2_BINARY_DIR}/sdl2.pc DESTINATION "libdata/pkgconfig")
  else()
    install(FILES ${SDL2_BINARY_DIR}/sdl2.pc
      DESTINATION "lib${LIB_SUFFIX}/pkgconfig")
  endif()
  install(PROGRAMS ${SDL2_BINARY_DIR}/sdl2-config DESTINATION bin)
  # TODO: what about the .spec file? Is it only needed for RPM creation?
  install(FILES "${SDL2_SOURCE_DIR}/sdl2.m4" DESTINATION "share/aclocal")
else()
  if(SDL_SHARED)
    install(TARGETS SDL2 RUNTIME DESTINATION bin)
  endif()
endif()

##### Uninstall target #####

configure_file(
    "${CMAKE_CURRENT_SOURCE_DIR}/cmake_uninstall.cmake.in"
    "${CMAKE_CURRENT_BINARY_DIR}/cmake_uninstall.cmake"
    IMMEDIATE @ONLY)

add_custom_target(uninstall
    COMMAND ${CMAKE_COMMAND} -P ${CMAKE_CURRENT_BINARY_DIR}/cmake_uninstall.cmake)<|MERGE_RESOLUTION|>--- conflicted
+++ resolved
@@ -200,11 +200,8 @@
 # General includes
 include_directories(${SDL2_BINARY_DIR}/include ${SDL2_SOURCE_DIR}/include)
 
-<<<<<<< HEAD
-=======
 # All these ENABLED_BY_DEFAULT vars will default to ON if not specified, so
 #  you only need to have a platform override them if they are disabling.
->>>>>>> 32bb7897
 if(EMSCRIPTEN)
   # Set up default values for the currently supported set of subsystems:
   # Emscripten/Javascript does not have assembly support, a dynamic library 
@@ -216,16 +213,6 @@
   set(SDL_LOADSO_ENABLED_BY_DEFAULT OFF)
   set(SDL_CPUINFO_ENABLED_BY_DEFAULT OFF)
   set(DLOPEN_ENABLED_BY_DEFAULT OFF)
-<<<<<<< HEAD
-else()
-  set(SDL_SHARED_ENABLED_BY_DEFAULT ON)
-  set(SDL_ATOMIC_ENABLED_BY_DEFAULT ON)
-  set(SDL_THREADS_ENABLED_BY_DEFAULT ON)
-  set(SDL_LOADSO_ENABLED_BY_DEFAULT ON)
-  set(SDL_CPUINFO_ENABLED_BY_DEFAULT ON)
-  set(DLOPEN_ENABLED_BY_DEFAULT ON)
-=======
->>>>>>> 32bb7897
 endif()
 
 set(SDL_SUBSYSTEMS
