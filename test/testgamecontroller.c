--- conflicted
+++ resolved
@@ -65,54 +65,6 @@
 SDL_bool retval = SDL_FALSE;
 SDL_bool done = SDL_FALSE;
 SDL_Texture *background, *button, *axis;
-<<<<<<< HEAD
-
-static const char *
-ControllerAxisName(const SDL_GameControllerAxis axis)
-{
-    switch (axis)
-    {
-        #define AXIS_CASE(ax) case SDL_CONTROLLER_AXIS_##ax: return #ax
-        AXIS_CASE(INVALID);
-        AXIS_CASE(LEFTX);
-        AXIS_CASE(LEFTY);
-        AXIS_CASE(RIGHTX);
-        AXIS_CASE(RIGHTY);
-        AXIS_CASE(TRIGGERLEFT);
-        AXIS_CASE(TRIGGERRIGHT);
-        #undef AXIS_CASE
-        default: return "???";
-    }
-}
-
-static const char *
-ControllerButtonName(const SDL_GameControllerButton button)
-{
-    switch (button)
-    {
-        #define BUTTON_CASE(btn) case SDL_CONTROLLER_BUTTON_##btn: return #btn
-        BUTTON_CASE(INVALID);
-        BUTTON_CASE(A);
-        BUTTON_CASE(B);
-        BUTTON_CASE(X);
-        BUTTON_CASE(Y);
-        BUTTON_CASE(BACK);
-        BUTTON_CASE(GUIDE);
-        BUTTON_CASE(START);
-        BUTTON_CASE(LEFTSTICK);
-        BUTTON_CASE(RIGHTSTICK);
-        BUTTON_CASE(LEFTSHOULDER);
-        BUTTON_CASE(RIGHTSHOULDER);
-        BUTTON_CASE(DPAD_UP);
-        BUTTON_CASE(DPAD_DOWN);
-        BUTTON_CASE(DPAD_LEFT);
-        BUTTON_CASE(DPAD_RIGHT);
-        #undef BUTTON_CASE
-        default: return "???";
-    }
-}
-=======
->>>>>>> 32bb7897
 
 static SDL_Texture *
 LoadTexture(SDL_Renderer *renderer, char *file, SDL_bool transparent)
@@ -262,11 +214,7 @@
     emscripten_set_main_loop_arg(loop, gamecontroller, 0, 1);
 #else
     while (!done) {
-<<<<<<< HEAD
-        loop(gamecontroler);
-=======
         loop(gamecontroller);
->>>>>>> 32bb7897
     }
 #endif
 
