--- conflicted
+++ resolved
@@ -282,11 +282,7 @@
     while (!done) {
         ++frames;
         loop();
-<<<<<<< HEAD
-    }
-=======
-        }
->>>>>>> 32bb7897
+        }
 #endif
 
 
