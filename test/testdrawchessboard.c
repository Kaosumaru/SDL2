/*
   Copyright (C) 1997-2014 Sam Lantinga <slouken@libsdl.org>

   This software is provided 'as-is', without any express or implied
   warranty.  In no event will the authors be held liable for any damages
   arising from the use of this software.

   Permission is granted to anyone to use this software for any purpose,
   including commercial applications, and to alter it and redistribute it
   freely.

   This file is created by : Nitin Jain (nitin.j4@samsung.com)
*/

/* Sample program:  Draw a Chess Board  by using SDL_CreateSoftwareRenderer API */

#include <stdlib.h>
#include <stdio.h>

#ifdef __EMSCRIPTEN__
#include <emscripten/emscripten.h>
#endif

#include "SDL.h"

SDL_Window *window;
SDL_Renderer *renderer;
int done;

void
DrawChessBoard(SDL_Renderer * renderer)
{
	int row = 0,column = 0,x = 0;
	SDL_Rect rect, darea;

	/* Get the Size of drawing surface */
	SDL_RenderGetViewport(renderer, &darea);

	for( ; row < 8; row++)
	{
		column = row%2;
		x = x + column;
		for( ; column < 4+(row%2); column++)
		{
			SDL_SetRenderDrawColor(renderer, 0, 0, 0, 0xFF);

			rect.w = darea.w/8;
			rect.h = darea.h/8;
			rect.x = x * rect.w;
			rect.y = row * rect.h;
			x = x + 2;
			SDL_RenderFillRect(renderer, &rect);
		}
		x=0;
	}
}

void
loop()
{
    SDL_Event e;
	if (SDL_PollEvent(&e)) {
		if (e.type == SDL_QUIT) {
			done = 1;
			return;
		}

		if(e.key.keysym.sym == SDLK_ESCAPE) {
			done = 1;
			return;
		}
	}
	
	DrawChessBoard(renderer);
	
	/* Got everything on rendering surface,
	   now Update the drawing image on window screen */
	SDL_UpdateWindowSurface(window);
}

int
main(int argc, char *argv[])
{
	SDL_Surface *surface;

    /* Enable standard application logging */
    SDL_LogSetPriority(SDL_LOG_CATEGORY_APPLICATION, SDL_LOG_PRIORITY_INFO);

	/* Initialize SDL */
	if(SDL_Init(SDL_INIT_VIDEO) != 0)
	{
		SDL_LogError(SDL_LOG_CATEGORY_APPLICATION, "SDL_Init fail : %s\n", SDL_GetError());
		return 1;
	}


	/* Create window and renderer for given surface */
	window = SDL_CreateWindow("Chess Board", SDL_WINDOWPOS_UNDEFINED, SDL_WINDOWPOS_UNDEFINED, 640, 480, SDL_WINDOW_SHOWN);
	if(!window)
	{
		SDL_LogError(SDL_LOG_CATEGORY_APPLICATION, "Window creation fail : %s\n",SDL_GetError());
		return 1;
	}	
	surface = SDL_GetWindowSurface(window);
	renderer = SDL_CreateSoftwareRenderer(surface);
	if(!renderer)
	{
		SDL_LogError(SDL_LOG_CATEGORY_APPLICATION, "Render creation for surface fail : %s\n",SDL_GetError());
		return 1;
	}

	/* Clear the rendering surface with the specified color */
	SDL_SetRenderDrawColor(renderer, 0xFF, 0xFF, 0xFF, 0xFF);
	SDL_RenderClear(renderer);


	/* Draw the Image on rendering surface */
	done = 0;
#ifdef __EMSCRIPTEN__
    emscripten_set_main_loop(loop, 0, 1);
#else
    while (!done) {
        loop();
<<<<<<< HEAD
    }
=======
	}
>>>>>>> 32bb7897
#endif

	return 0;
}
<|MERGE_RESOLUTION|>--- conflicted
+++ resolved
@@ -121,11 +121,7 @@
 #else
     while (!done) {
         loop();
-<<<<<<< HEAD
-    }
-=======
 	}
->>>>>>> 32bb7897
 #endif
 
 	return 0;
