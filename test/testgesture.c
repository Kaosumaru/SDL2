--- conflicted
+++ resolved
@@ -19,31 +19,6 @@
 
 #ifdef __EMSCRIPTEN__
 #include <emscripten/emscripten.h>
-<<<<<<< HEAD
-#endif
-
-/* Make sure we have good macros for printing 32 and 64 bit values */
-#ifndef PRIs32
-#define PRIs32 "d"
-#endif
-#ifndef PRIu32
-#define PRIu32 "u"
-#endif
-#ifndef PRIs64
-#ifdef __WIN32__
-#define PRIs64 "I64"
-#else
-#define PRIs64 "lld"
-#endif
-#endif
-#ifndef PRIu64
-#ifdef __WIN32__
-#define PRIu64 "I64u"
-#else
-#define PRIu64 "llu"
-#endif
-=======
->>>>>>> 32bb7897
 #endif
 
 #define WIDTH 640
@@ -64,10 +39,7 @@
 static int colors[7] = {0xFF,0xFF00,0xFF0000,0xFFFF00,0x00FFFF,0xFF00FF,0xFFFFFF};
 
 SDL_Surface *screen;
-<<<<<<< HEAD
-=======
 SDL_Window *window;
->>>>>>> 32bb7897
 SDL_bool quitting = SDL_FALSE;
 
 typedef struct {
@@ -291,23 +263,15 @@
         SDL_Log("Recorded gesture: %"SDL_PRIs64"",event.dgesture.gestureId);
         break;
       }
-<<<<<<< HEAD
-      }
-    DrawScreen(screen);
-=======
     }
     DrawScreen(screen, window);
->>>>>>> 32bb7897
 }
 
 int main(int argc, char* argv[])
 {
-<<<<<<< HEAD
-=======
   window = NULL;
   screen = NULL;
   quitting = SDL_FALSE;
->>>>>>> 32bb7897
 
   /* Enable standard application logging */
   SDL_LogSetPriority(SDL_LOG_CATEGORY_APPLICATION, SDL_LOG_PRIORITY_INFO);
@@ -318,20 +282,12 @@
 
   if (SDL_Init(SDL_INIT_VIDEO) < 0 ) return 1;
 
-<<<<<<< HEAD
-  if (!(screen = initScreen(WIDTH,HEIGHT)))
-    {
-      SDL_Quit();
-      return 1;
-    }
-=======
   if (!(window = initWindow(window, WIDTH, HEIGHT)) ||
       !(screen = SDL_GetWindowSurface(window)))
   {
       SDL_Quit();
       return 1;
   }
->>>>>>> 32bb7897
 
 #ifdef __EMSCRIPTEN__
     emscripten_set_main_loop(loop, 0, 1);
