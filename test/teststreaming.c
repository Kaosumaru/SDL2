/*
  Copyright (C) 1997-2014 Sam Lantinga <slouken@libsdl.org>

  This software is provided 'as-is', without any express or implied
  warranty.  In no event will the authors be held liable for any damages
  arising from the use of this software.

  Permission is granted to anyone to use this software for any purpose,
  including commercial applications, and to alter it and redistribute it
  freely.
*/
/********************************************************************************
 *                                                                              *
 * Running moose :) Coded by Mike Gorchak.                                      *
 *                                                                              *
 ********************************************************************************/

#include <stdlib.h>
#include <stdio.h>

#ifdef __EMSCRIPTEN__
#include <emscripten/emscripten.h>
#endif

#include "SDL.h"

#define MOOSEPIC_W 64
#define MOOSEPIC_H 88

#define MOOSEFRAME_SIZE (MOOSEPIC_W * MOOSEPIC_H)
#define MOOSEFRAMES_COUNT 10

SDL_Color MooseColors[84] = {
    {49, 49, 49, 255}, {66, 24, 0, 255}, {66, 33, 0, 255}, {66, 66, 66, 255},
    {66, 115, 49, 255}, {74, 33, 0, 255}, {74, 41, 16, 255}, {82, 33, 8, 255},
    {82, 41, 8, 255}, {82, 49, 16, 255}, {82, 82, 82, 255}, {90, 41, 8, 255},
    {90, 41, 16, 255}, {90, 57, 24, 255}, {99, 49, 16, 255}, {99, 66, 24, 255},
    {99, 66, 33, 255}, {99, 74, 33, 255}, {107, 57, 24, 255}, {107, 82, 41, 255},
    {115, 57, 33, 255}, {115, 66, 33, 255}, {115, 66, 41, 255}, {115, 74, 0, 255},
    {115, 90, 49, 255}, {115, 115, 115, 255}, {123, 82, 0, 255}, {123, 99, 57, 255},
    {132, 66, 41, 255}, {132, 74, 41, 255}, {132, 90, 8, 255}, {132, 99, 33, 255},
    {132, 99, 66, 255}, {132, 107, 66, 255}, {140, 74, 49, 255}, {140, 99, 16, 255},
    {140, 107, 74, 255}, {140, 115, 74, 255}, {148, 107, 24, 255}, {148, 115, 82, 255},
    {148, 123, 74, 255}, {148, 123, 90, 255}, {156, 115, 33, 255}, {156, 115, 90, 255},
    {156, 123, 82, 255}, {156, 132, 82, 255}, {156, 132, 99, 255}, {156, 156, 156, 255},
    {165, 123, 49, 255}, {165, 123, 90, 255}, {165, 132, 82, 255}, {165, 132, 90, 255},
    {165, 132, 99, 255}, {165, 140, 90, 255}, {173, 132, 57, 255}, {173, 132, 99, 255},
    {173, 140, 107, 255}, {173, 140, 115, 255}, {173, 148, 99, 255}, {173, 173, 173, 255},
    {181, 140, 74, 255}, {181, 148, 115, 255}, {181, 148, 123, 255}, {181, 156, 107, 255},
    {189, 148, 123, 255}, {189, 156, 82, 255}, {189, 156, 123, 255}, {189, 156, 132, 255},
    {189, 189, 189, 255}, {198, 156, 123, 255}, {198, 165, 132, 255}, {206, 165, 99, 255},
    {206, 165, 132, 255}, {206, 173, 140, 255}, {206, 206, 206, 255}, {214, 173, 115, 255},
    {214, 173, 140, 255}, {222, 181, 148, 255}, {222, 189, 132, 255}, {222, 189, 156, 255},
    {222, 222, 222, 255}, {231, 198, 165, 255}, {231, 231, 231, 255}, {239, 206, 173, 255}
};

Uint8 MooseFrames[MOOSEFRAMES_COUNT][MOOSEFRAME_SIZE];

SDL_Renderer *renderer;
int frame;
SDL_Texture *MooseTexture;
SDL_bool done = SDL_FALSE;

void quit(int rc)
{
    SDL_Quit();
    exit(rc);
}

void UpdateTexture(SDL_Texture *texture, int frame)
{
    SDL_Color *color;
    Uint8 *src;
    Uint32 *dst;
    int row, col;
    void *pixels;
    int pitch;

    if (SDL_LockTexture(texture, NULL, &pixels, &pitch) < 0) {
        SDL_LogError(SDL_LOG_CATEGORY_APPLICATION, "Couldn't lock texture: %s\n", SDL_GetError());
        quit(5);
    }
    src = MooseFrames[frame];
    for (row = 0; row < MOOSEPIC_H; ++row) {
        dst = (Uint32*)((Uint8*)pixels + row * pitch);
        for (col = 0; col < MOOSEPIC_W; ++col) {
            color = &MooseColors[*src++];
            *dst++ = (0xFF000000|(color->r<<16)|(color->g<<8)|color->b);
        }
    }
    SDL_UnlockTexture(texture);
}

void
loop()
{
    SDL_Event event;

    while (SDL_PollEvent(&event)) {
        switch (event.type) {
        case SDL_KEYDOWN:
            if (event.key.keysym.sym == SDLK_ESCAPE) {
                done = SDL_TRUE;
            }
            break;
        case SDL_QUIT:
            done = SDL_TRUE;
            break;
        }
    }

    frame = (frame + 1) % MOOSEFRAMES_COUNT;
    UpdateTexture(MooseTexture, frame);

    SDL_RenderClear(renderer);
    SDL_RenderCopy(renderer, MooseTexture, NULL, NULL);
    SDL_RenderPresent(renderer);
}

int
main(int argc, char **argv)
{
    SDL_Window *window;
    SDL_RWops *handle;

	/* Enable standard application logging */
    SDL_LogSetPriority(SDL_LOG_CATEGORY_APPLICATION, SDL_LOG_PRIORITY_INFO);

    if (SDL_Init(SDL_INIT_VIDEO) < 0) {
        SDL_LogError(SDL_LOG_CATEGORY_APPLICATION, "Couldn't initialize SDL: %s\n", SDL_GetError());
        return 1;
    }

    /* load the moose images */
    handle = SDL_RWFromFile("moose.dat", "rb");
    if (handle == NULL) {
        SDL_LogError(SDL_LOG_CATEGORY_APPLICATION, "Can't find the file moose.dat !\n");
        quit(2);
    }
    SDL_RWread(handle, MooseFrames, MOOSEFRAME_SIZE, MOOSEFRAMES_COUNT);
    SDL_RWclose(handle);


    /* Create the window and renderer */
    window = SDL_CreateWindow("Happy Moose",
                              SDL_WINDOWPOS_UNDEFINED,
                              SDL_WINDOWPOS_UNDEFINED,
                              MOOSEPIC_W*4, MOOSEPIC_H*4,
                              SDL_WINDOW_RESIZABLE);
    if (!window) {
        SDL_LogError(SDL_LOG_CATEGORY_APPLICATION, "Couldn't set create window: %s\n", SDL_GetError());
        quit(3);
    }

    renderer = SDL_CreateRenderer(window, -1, 0);
    if (!renderer) {
        SDL_LogError(SDL_LOG_CATEGORY_APPLICATION, "Couldn't set create renderer: %s\n", SDL_GetError());
        quit(4);
    }

    MooseTexture = SDL_CreateTexture(renderer, SDL_PIXELFORMAT_ARGB8888, SDL_TEXTUREACCESS_STREAMING, MOOSEPIC_W, MOOSEPIC_H);
    if (!MooseTexture) {
        SDL_LogError(SDL_LOG_CATEGORY_APPLICATION, "Couldn't set create texture: %s\n", SDL_GetError());
        quit(5);
    }

    /* Loop, waiting for QUIT or the escape key */
    frame = 0;

#ifdef __EMSCRIPTEN__
    emscripten_set_main_loop(loop, 0, 1);
#else
    while (!done) {
        loop();
<<<<<<< HEAD
    }
=======
        }
>>>>>>> 32bb7897
#endif

    SDL_DestroyRenderer(renderer);

    quit(0);
    return 0;
}

/* vi: set ts=4 sw=4 expandtab: */<|MERGE_RESOLUTION|>--- conflicted
+++ resolved
@@ -172,11 +172,7 @@
 #else
     while (!done) {
         loop();
-<<<<<<< HEAD
-    }
-=======
         }
->>>>>>> 32bb7897
 #endif
 
     SDL_DestroyRenderer(renderer);
