--- conflicted
+++ resolved
@@ -104,11 +104,7 @@
 #else
     while (!done) {
         loop();
-<<<<<<< HEAD
-    }
-=======
         }
->>>>>>> 32bb7897
 #endif
     SDLTest_CommonQuit(state);
     return 0;
