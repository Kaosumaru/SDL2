/*
  Copyright (C) 1997-2014 Sam Lantinga <slouken@libsdl.org>

  This software is provided 'as-is', without any express or implied
  warranty.  In no event will the authors be held liable for any damages
  arising from the use of this software.

  Permission is granted to anyone to use this software for any purpose,
  including commercial applications, and to alter it and redistribute it
  freely.
*/

#include <stdlib.h>
#include <stdio.h>

#ifdef __EMSCRIPTEN__
#include <emscripten/emscripten.h>
#endif

#include "SDL_test_common.h"

static SDLTest_CommonState *state;
int done;
<<<<<<< HEAD

static const char *cursorNames[] = {
    "arrow",
    "ibeam",
    "wait",
    "crosshair",
    "waitarrow",
    "sizeNWSE",
    "sizeNESW",
    "sizeWE",
    "sizeNS",
    "sizeALL",
    "NO",
    "hand",
};
int system_cursor = -1;
SDL_Cursor *cursor = NULL;

=======

static const char *cursorNames[] = {
        "arrow",
        "ibeam",
        "wait",
        "crosshair",
        "waitarrow",
        "sizeNWSE",
        "sizeNESW",
        "sizeWE",
        "sizeNS",
        "sizeALL",
        "NO",
        "hand",
};
int system_cursor = -1;
SDL_Cursor *cursor = NULL;

>>>>>>> 32bb7897
/* Call this instead of exit(), so we can clean up SDL: atexit() is evil. */
static void
quit(int rc)
{
    SDLTest_CommonQuit(state);
    exit(rc);
}
<<<<<<< HEAD

void
loop()
{
    SDL_Event event;
    /* Check for events */
    while (SDL_PollEvent(&event)) {
        SDLTest_CommonEvent(state, &event, &done);

        if (event.type == SDL_WINDOWEVENT) {
            if (event.window.event == SDL_WINDOWEVENT_RESIZED) {
                SDL_Window *window = SDL_GetWindowFromID(event.window.windowID);
                if (window) {
                    SDL_Log("Window %d resized to %dx%d\n",
                        event.window.windowID,
                        event.window.data1,
                        event.window.data2);
                }
            }
            if (event.window.event == SDL_WINDOWEVENT_MOVED) {
                SDL_Window *window = SDL_GetWindowFromID(event.window.windowID);
                if (window) {
                    SDL_Log("Window %d moved to %d,%d (display %s)\n",
                        event.window.windowID,
                        event.window.data1,
                        event.window.data2,
                        SDL_GetDisplayName(SDL_GetWindowDisplayIndex(window)));
                }
            }
        }
        if (event.type == SDL_KEYUP) {
            SDL_bool updateCursor = SDL_FALSE;

            if (event.key.keysym.sym == SDLK_LEFT) {
                --system_cursor;
                if (system_cursor < 0) {
                    system_cursor = SDL_NUM_SYSTEM_CURSORS - 1;
                }
                updateCursor = SDL_TRUE;
            } else if (event.key.keysym.sym == SDLK_RIGHT) {
                ++system_cursor;
                if (system_cursor >= SDL_NUM_SYSTEM_CURSORS) {
                    system_cursor = 0;
                }
                updateCursor = SDL_TRUE;
            }
            if (updateCursor) {
                SDL_Log("Changing cursor to \"%s\"", cursorNames[system_cursor]);
                SDL_FreeCursor(cursor);
                cursor = SDL_CreateSystemCursor((SDL_SystemCursor)system_cursor);
                SDL_SetCursor(cursor);
            }
        }
    }
}

int
main(int argc, char *argv[])
{
    int i;

	/* Enable standard application logging */
    SDL_LogSetPriority(SDL_LOG_CATEGORY_APPLICATION, SDL_LOG_PRIORITY_INFO);

    SDL_assert(SDL_arraysize(cursorNames) == SDL_NUM_SYSTEM_CURSORS);

    /* Initialize test framework */
    state = SDLTest_CommonCreateState(argv, SDL_INIT_VIDEO);
    if (!state) {
        return 1;
    }
    state->skip_renderer = SDL_TRUE;
    for (i = 1; i < argc;) {
        int consumed;

        consumed = SDLTest_CommonArg(state, i);
        if (consumed == 0) {
            consumed = -1;
        }
        if (consumed < 0) {
            SDL_Log("Usage: %s %s\n", argv[0], SDLTest_CommonUsage(state));
            quit(1);
        }
        i += consumed;
    }
    if (!SDLTest_CommonInit(state)) {
        quit(2);
    }

=======

void
loop()
{
    SDL_Event event;
        /* Check for events */
        while (SDL_PollEvent(&event)) {
            SDLTest_CommonEvent(state, &event, &done);

            if (event.type == SDL_WINDOWEVENT) {
                if (event.window.event == SDL_WINDOWEVENT_RESIZED) {
                    SDL_Window *window = SDL_GetWindowFromID(event.window.windowID);
                    if (window) {
                        SDL_Log("Window %d resized to %dx%d\n",
                            event.window.windowID,
                            event.window.data1,
                            event.window.data2);
                    }
                }
                if (event.window.event == SDL_WINDOWEVENT_MOVED) {
                    SDL_Window *window = SDL_GetWindowFromID(event.window.windowID);
                    if (window) {
                        SDL_Log("Window %d moved to %d,%d (display %s)\n",
                            event.window.windowID,
                            event.window.data1,
                            event.window.data2,
                            SDL_GetDisplayName(SDL_GetWindowDisplayIndex(window)));
                    }
                }
            }
            if (event.type == SDL_KEYUP) {
                SDL_bool updateCursor = SDL_FALSE;

                if (event.key.keysym.sym == SDLK_LEFT) {
                    --system_cursor;
                    if (system_cursor < 0) {
                        system_cursor = SDL_NUM_SYSTEM_CURSORS - 1;
                    }
                    updateCursor = SDL_TRUE;
                } else if (event.key.keysym.sym == SDLK_RIGHT) {
                    ++system_cursor;
                    if (system_cursor >= SDL_NUM_SYSTEM_CURSORS) {
                        system_cursor = 0;
                    }
                    updateCursor = SDL_TRUE;
                }
                if (updateCursor) {
                    SDL_Log("Changing cursor to \"%s\"", cursorNames[system_cursor]);
                    SDL_FreeCursor(cursor);
                    cursor = SDL_CreateSystemCursor((SDL_SystemCursor)system_cursor);
                    SDL_SetCursor(cursor);
                }
            }
        }
}

int
main(int argc, char *argv[])
{
    int i;

	/* Enable standard application logging */
    SDL_LogSetPriority(SDL_LOG_CATEGORY_APPLICATION, SDL_LOG_PRIORITY_INFO);

    SDL_assert(SDL_arraysize(cursorNames) == SDL_NUM_SYSTEM_CURSORS);

    /* Initialize test framework */
    state = SDLTest_CommonCreateState(argv, SDL_INIT_VIDEO);
    if (!state) {
        return 1;
    }
    state->skip_renderer = SDL_TRUE;
    for (i = 1; i < argc;) {
        int consumed;

        consumed = SDLTest_CommonArg(state, i);
        if (consumed == 0) {
            consumed = -1;
        }
        if (consumed < 0) {
            SDL_Log("Usage: %s %s\n", argv[0], SDLTest_CommonUsage(state));
            quit(1);
        }
        i += consumed;
    }
    if (!SDLTest_CommonInit(state)) {
        quit(2);
    }

>>>>>>> 32bb7897
    /* Main render loop */
    done = 0;
#ifdef __EMSCRIPTEN__
    emscripten_set_main_loop(loop, 0, 1);
#else
    while (!done) {
        loop();
    }
#endif
    SDL_FreeCursor(cursor);

    quit(0);
    /* keep the compiler happy ... */
    return(0);
}

/* vi: set ts=4 sw=4 expandtab: */<|MERGE_RESOLUTION|>--- conflicted
+++ resolved
@@ -21,26 +21,6 @@
 
 static SDLTest_CommonState *state;
 int done;
-<<<<<<< HEAD
-
-static const char *cursorNames[] = {
-    "arrow",
-    "ibeam",
-    "wait",
-    "crosshair",
-    "waitarrow",
-    "sizeNWSE",
-    "sizeNESW",
-    "sizeWE",
-    "sizeNS",
-    "sizeALL",
-    "NO",
-    "hand",
-};
-int system_cursor = -1;
-SDL_Cursor *cursor = NULL;
-
-=======
 
 static const char *cursorNames[] = {
         "arrow",
@@ -59,7 +39,6 @@
 int system_cursor = -1;
 SDL_Cursor *cursor = NULL;
 
->>>>>>> 32bb7897
 /* Call this instead of exit(), so we can clean up SDL: atexit() is evil. */
 static void
 quit(int rc)
@@ -67,97 +46,6 @@
     SDLTest_CommonQuit(state);
     exit(rc);
 }
-<<<<<<< HEAD
-
-void
-loop()
-{
-    SDL_Event event;
-    /* Check for events */
-    while (SDL_PollEvent(&event)) {
-        SDLTest_CommonEvent(state, &event, &done);
-
-        if (event.type == SDL_WINDOWEVENT) {
-            if (event.window.event == SDL_WINDOWEVENT_RESIZED) {
-                SDL_Window *window = SDL_GetWindowFromID(event.window.windowID);
-                if (window) {
-                    SDL_Log("Window %d resized to %dx%d\n",
-                        event.window.windowID,
-                        event.window.data1,
-                        event.window.data2);
-                }
-            }
-            if (event.window.event == SDL_WINDOWEVENT_MOVED) {
-                SDL_Window *window = SDL_GetWindowFromID(event.window.windowID);
-                if (window) {
-                    SDL_Log("Window %d moved to %d,%d (display %s)\n",
-                        event.window.windowID,
-                        event.window.data1,
-                        event.window.data2,
-                        SDL_GetDisplayName(SDL_GetWindowDisplayIndex(window)));
-                }
-            }
-        }
-        if (event.type == SDL_KEYUP) {
-            SDL_bool updateCursor = SDL_FALSE;
-
-            if (event.key.keysym.sym == SDLK_LEFT) {
-                --system_cursor;
-                if (system_cursor < 0) {
-                    system_cursor = SDL_NUM_SYSTEM_CURSORS - 1;
-                }
-                updateCursor = SDL_TRUE;
-            } else if (event.key.keysym.sym == SDLK_RIGHT) {
-                ++system_cursor;
-                if (system_cursor >= SDL_NUM_SYSTEM_CURSORS) {
-                    system_cursor = 0;
-                }
-                updateCursor = SDL_TRUE;
-            }
-            if (updateCursor) {
-                SDL_Log("Changing cursor to \"%s\"", cursorNames[system_cursor]);
-                SDL_FreeCursor(cursor);
-                cursor = SDL_CreateSystemCursor((SDL_SystemCursor)system_cursor);
-                SDL_SetCursor(cursor);
-            }
-        }
-    }
-}
-
-int
-main(int argc, char *argv[])
-{
-    int i;
-
-	/* Enable standard application logging */
-    SDL_LogSetPriority(SDL_LOG_CATEGORY_APPLICATION, SDL_LOG_PRIORITY_INFO);
-
-    SDL_assert(SDL_arraysize(cursorNames) == SDL_NUM_SYSTEM_CURSORS);
-
-    /* Initialize test framework */
-    state = SDLTest_CommonCreateState(argv, SDL_INIT_VIDEO);
-    if (!state) {
-        return 1;
-    }
-    state->skip_renderer = SDL_TRUE;
-    for (i = 1; i < argc;) {
-        int consumed;
-
-        consumed = SDLTest_CommonArg(state, i);
-        if (consumed == 0) {
-            consumed = -1;
-        }
-        if (consumed < 0) {
-            SDL_Log("Usage: %s %s\n", argv[0], SDLTest_CommonUsage(state));
-            quit(1);
-        }
-        i += consumed;
-    }
-    if (!SDLTest_CommonInit(state)) {
-        quit(2);
-    }
-
-=======
 
 void
 loop()
@@ -247,7 +135,6 @@
         quit(2);
     }
 
->>>>>>> 32bb7897
     /* Main render loop */
     done = 0;
 #ifdef __EMSCRIPTEN__
