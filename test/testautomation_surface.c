/**
 * Original code: automated SDL surface test written by Edgar Simo "bobbens"
 * Adapted/rewritten for test lib by Andreas Schiffler
 */

/* Supress C4996 VS compiler warnings for unlink() */
#define _CRT_SECURE_NO_DEPRECATE
#define _CRT_NONSTDC_NO_DEPRECATE

#include <stdio.h>
<<<<<<< HEAD
#include <unistd.h>
=======
#ifndef _MSC_VER
#include <unistd.h>
#endif
>>>>>>> 32bb7897
#include <sys/stat.h>

#include "SDL.h"
#include "SDL_test.h"

#ifdef __MACOSX__
#include <unistd.h> /* For unlink() */
#endif

/* ================= Test Case Implementation ================== */

/* Shared test surface */

static SDL_Surface *referenceSurface = NULL;
static SDL_Surface *testSurface = NULL;

/* Helper functions for the test cases */

#define TEST_SURFACE_WIDTH testSurface->w
#define TEST_SURFACE_HEIGHT testSurface->h

/* Fixture */

/* Create a 32-bit writable surface for blitting tests */
void
_surfaceSetUp(void *arg)
{
    int result;
    SDL_BlendMode blendMode = SDL_BLENDMODE_NONE;
    SDL_BlendMode currentBlendMode;
    Uint32 rmask, gmask, bmask, amask;
#if SDL_BYTEORDER == SDL_BIG_ENDIAN
    rmask = 0xff000000;
    gmask = 0x00ff0000;
    bmask = 0x0000ff00;
    amask = 0x000000ff;
#else
    rmask = 0x000000ff;
    gmask = 0x0000ff00;
    bmask = 0x00ff0000;
    amask = 0xff000000;
#endif

    referenceSurface = SDLTest_ImageBlit(); /* For size info */
    testSurface = SDL_CreateRGBSurface(SDL_SWSURFACE, referenceSurface->w, referenceSurface->h, 32, rmask, gmask, bmask, amask);
    SDLTest_AssertCheck(testSurface != NULL, "Check that testSurface is not NULL");
    if (testSurface != NULL) {
      /* Disable blend mode for target surface */
      result = SDL_SetSurfaceBlendMode(testSurface, blendMode);
      SDLTest_AssertCheck(result == 0, "Validate result from SDL_SetSurfaceBlendMode, expected: 0, got: %i", result);
      result = SDL_GetSurfaceBlendMode(testSurface, &currentBlendMode);
      SDLTest_AssertCheck(result == 0, "Validate result from SDL_GetSurfaceBlendMode, expected: 0, got: %i", result);
      SDLTest_AssertCheck(currentBlendMode == blendMode, "Validate blendMode, expected: %i, got: %i", blendMode, currentBlendMode);
    }
}

void
_surfaceTearDown(void *arg)
{
    SDL_FreeSurface(referenceSurface);
    referenceSurface = NULL;
    SDL_FreeSurface(testSurface);
    testSurface = NULL;
}

/**
 * Helper that clears the test surface
 */
void _clearTestSurface()
{
    int ret;
    Uint32 color;

    /* Clear surface. */
    color = SDL_MapRGBA( testSurface->format, 0, 0, 0, 0);
    SDLTest_AssertPass("Call to SDL_MapRGBA()");
    ret = SDL_FillRect( testSurface, NULL, color);
    SDLTest_AssertPass("Call to SDL_FillRect()");
    SDLTest_AssertCheck(ret == 0, "Verify result from SDL_FillRect, expected: 0, got: %i", ret);
}

/**
 * Helper that blits in a specific blend mode, -1 for basic blitting, -2 for color mod, -3 for alpha mod, -4 for mixed blend modes.
 */
void _testBlitBlendMode(int mode)
{
    int ret;
    int i, j, ni, nj;
    SDL_Surface *face;
    SDL_Rect rect;
    int nmode;
    SDL_BlendMode bmode;
    int checkFailCount1;
    int checkFailCount2;
    int checkFailCount3;
    int checkFailCount4;

    /* Check test surface */
    SDLTest_AssertCheck(testSurface != NULL, "Verify testSurface is not NULL");
    if (testSurface == NULL) return;

    /* Create sample surface */
    face = SDLTest_ImageFace();
    SDLTest_AssertCheck(face != NULL, "Verify face surface is not NULL");
    if (face == NULL) return;

        /* Reset alpha modulation */
    ret = SDL_SetSurfaceAlphaMod(face, 255);
    SDLTest_AssertPass("Call to SDL_SetSurfaceAlphaMod()");
    SDLTest_AssertCheck(ret == 0, "Verify result from SDL_SetSurfaceAlphaMod(), expected: 0, got: %i", ret);

        /* Reset color modulation */
    ret = SDL_SetSurfaceColorMod(face, 255, 255, 255);
    SDLTest_AssertPass("Call to SDL_SetSurfaceColorMod()");
    SDLTest_AssertCheck(ret == 0, "Verify result from SDL_SetSurfaceColorMod(), expected: 0, got: %i", ret);

        /* Reset color key */
    ret = SDL_SetColorKey(face, SDL_FALSE, 0);
    SDLTest_AssertPass("Call to SDL_SetColorKey()");
    SDLTest_AssertCheck(ret == 0, "Verify result from SDL_SetColorKey(), expected: 0, got: %i", ret);

    /* Clear the test surface */
        _clearTestSurface();

    /* Target rect size */
    rect.w = face->w;
    rect.h = face->h;

    /* Steps to take */
    ni = testSurface->w - face->w;
    nj = testSurface->h - face->h;

    /* Optionally set blend mode. */
    if (mode >= 0) {
        ret = SDL_SetSurfaceBlendMode( face, (SDL_BlendMode)mode );
        SDLTest_AssertPass("Call to SDL_SetSurfaceBlendMode()");
        SDLTest_AssertCheck(ret == 0, "Verify result from SDL_SetSurfaceBlendMode(..., %i), expected: 0, got: %i", mode, ret);
    }

    /* Test blend mode. */
    checkFailCount1 = 0;
    checkFailCount2 = 0;
    checkFailCount3 = 0;
    checkFailCount4 = 0;
    for (j=0; j <= nj; j+=4) {
      for (i=0; i <= ni; i+=4) {
        if (mode == -2) {
            /* Set color mod. */
            ret = SDL_SetSurfaceColorMod( face, (255/nj)*j, (255/ni)*i, (255/nj)*j );
            if (ret != 0) checkFailCount2++;
        }
        else if (mode == -3) {
            /* Set alpha mod. */
            ret = SDL_SetSurfaceAlphaMod( face, (255/ni)*i );
            if (ret != 0) checkFailCount3++;
        }
        else if (mode == -4) {
            /* Crazy blending mode magic. */
            nmode = (i/4*j/4) % 4;
            if (nmode==0) {
                bmode = SDL_BLENDMODE_NONE;
            } else if (nmode==1) {
                bmode = SDL_BLENDMODE_BLEND;
            } else if (nmode==2) {
                bmode = SDL_BLENDMODE_ADD;
            } else if (nmode==3) {
                bmode = SDL_BLENDMODE_MOD;
            }
            ret = SDL_SetSurfaceBlendMode( face, bmode );
            if (ret != 0) checkFailCount4++;
        }

         /* Blitting. */
         rect.x = i;
         rect.y = j;
         ret = SDL_BlitSurface( face, NULL, testSurface, &rect );
         if (ret != 0) checkFailCount1++;
      }
    }
    SDLTest_AssertCheck(checkFailCount1 == 0, "Validate results from calls to SDL_BlitSurface, expected: 0, got: %i", checkFailCount1);
    SDLTest_AssertCheck(checkFailCount2 == 0, "Validate results from calls to SDL_SetSurfaceColorMod, expected: 0, got: %i", checkFailCount2);
    SDLTest_AssertCheck(checkFailCount3 == 0, "Validate results from calls to SDL_SetSurfaceAlphaMod, expected: 0, got: %i", checkFailCount3);
    SDLTest_AssertCheck(checkFailCount4 == 0, "Validate results from calls to SDL_SetSurfaceBlendMode, expected: 0, got: %i", checkFailCount4);

    /* Clean up */
    SDL_FreeSurface(face);
    face = NULL;
}

/* Helper to check that a file exists */
void
_AssertFileExist(const char *filename)
{
    struct stat st;
    int ret = stat(filename, &st);

    SDLTest_AssertCheck(ret == 0, "Verify file '%s' exists", filename);
}


/* Test case functions */

/**
 * @brief Tests sprite saving and loading
 */
int
surface_testSaveLoadBitmap(void *arg)
{
    int ret;
    const char *sampleFilename = "testSaveLoadBitmap.bmp";
    SDL_Surface *face;
    SDL_Surface *rface;

    /* Create sample surface */
    face = SDLTest_ImageFace();
    SDLTest_AssertCheck(face != NULL, "Verify face surface is not NULL");
    if (face == NULL) return TEST_ABORTED;

    /* Delete test file; ignore errors */
    unlink(sampleFilename);

    /* Save a surface */
    ret = SDL_SaveBMP(face, sampleFilename);
    SDLTest_AssertPass("Call to SDL_SaveBMP()");
    SDLTest_AssertCheck(ret == 0, "Verify result from SDL_SaveBMP, expected: 0, got: %i", ret);
    _AssertFileExist(sampleFilename);

    /* Load a surface */
    rface = SDL_LoadBMP(sampleFilename);
    SDLTest_AssertPass("Call to SDL_LoadBMP()");
    SDLTest_AssertCheck(rface != NULL, "Verify result from SDL_LoadBMP is not NULL");
    if (rface != NULL) {
        SDLTest_AssertCheck(face->w == rface->w, "Verify width of loaded surface, expected: %i, got: %i", face->w, rface->w);
        SDLTest_AssertCheck(face->h == rface->h, "Verify height of loaded surface, expected: %i, got: %i", face->h, rface->h);
    }

    /* Delete test file; ignore errors */
    unlink(sampleFilename);

    /* Clean up */
    SDL_FreeSurface(face);
    face = NULL;
    SDL_FreeSurface(rface);
    rface = NULL;

    return TEST_COMPLETED;
}

/* !
 *  Tests surface conversion.
 */
int
surface_testSurfaceConversion(void *arg)
{
    SDL_Surface *rface = NULL, *face = NULL;
    int ret = 0;

    /* Create sample surface */
    face = SDLTest_ImageFace();
    SDLTest_AssertCheck(face != NULL, "Verify face surface is not NULL");
    if (face == NULL)
        return TEST_ABORTED;

    /* Set transparent pixel as the pixel at (0,0) */
    if (face->format->palette) {
       ret = SDL_SetColorKey(face, SDL_RLEACCEL, *(Uint8 *) face->pixels);
       SDLTest_AssertPass("Call to SDL_SetColorKey()");
       SDLTest_AssertCheck(ret == 0, "Verify result from SDL_SetColorKey, expected: 0, got: %i", ret);
    }

    /* Convert to 32 bit to compare. */
    rface = SDL_ConvertSurface( face, testSurface->format, 0 );
    SDLTest_AssertPass("Call to SDL_ConvertSurface()");
    SDLTest_AssertCheck(rface != NULL, "Verify result from SDL_ConvertSurface is not NULL");

    /* Compare surface. */
    ret = SDLTest_CompareSurfaces( rface, face, 0 );
    SDLTest_AssertCheck(ret == 0, "Validate result from SDLTest_CompareSurfaces, expected: 0, got: %i", ret);

    /* Clean up. */
    SDL_FreeSurface(face);
    face = NULL;
    SDL_FreeSurface(rface);
    rface = NULL;

    return TEST_COMPLETED;
}


/* !
 *  Tests surface conversion across all pixel formats.
 */
int
surface_testCompleteSurfaceConversion(void *arg)
{
    Uint32 pixel_formats[] = {
        SDL_PIXELFORMAT_INDEX8,
        SDL_PIXELFORMAT_RGB332,
        SDL_PIXELFORMAT_RGB444,
        SDL_PIXELFORMAT_RGB555,
        SDL_PIXELFORMAT_BGR555,
        SDL_PIXELFORMAT_ARGB4444,
        SDL_PIXELFORMAT_RGBA4444,
        SDL_PIXELFORMAT_ABGR4444,
        SDL_PIXELFORMAT_BGRA4444,
        SDL_PIXELFORMAT_ARGB1555,
        SDL_PIXELFORMAT_RGBA5551,
        SDL_PIXELFORMAT_ABGR1555,
        SDL_PIXELFORMAT_BGRA5551,
        SDL_PIXELFORMAT_RGB565,
        SDL_PIXELFORMAT_BGR565,
        SDL_PIXELFORMAT_RGB24,
        SDL_PIXELFORMAT_BGR24,
        SDL_PIXELFORMAT_RGB888,
        SDL_PIXELFORMAT_RGBX8888,
        SDL_PIXELFORMAT_BGR888,
        SDL_PIXELFORMAT_BGRX8888,
        SDL_PIXELFORMAT_ARGB8888,
        SDL_PIXELFORMAT_RGBA8888,
        SDL_PIXELFORMAT_ABGR8888,
        SDL_PIXELFORMAT_BGRA8888,
        SDL_PIXELFORMAT_ARGB2101010,
    };
    SDL_Surface *face = NULL, *cvt1, *cvt2, *final;
    SDL_PixelFormat *fmt1, *fmt2;
    int i, j, ret = 0;

    /* Create sample surface */
    face = SDLTest_ImageFace();
    SDLTest_AssertCheck(face != NULL, "Verify face surface is not NULL");
    if (face == NULL)
        return TEST_ABORTED;

    /* Set transparent pixel as the pixel at (0,0) */
    if (face->format->palette) {
       ret = SDL_SetColorKey(face, SDL_RLEACCEL, *(Uint8 *) face->pixels);
       SDLTest_AssertPass("Call to SDL_SetColorKey()");
       SDLTest_AssertCheck(ret == 0, "Verify result from SDL_SetColorKey, expected: 0, got: %i", ret);
    }

    for ( i = 0; i < SDL_arraysize(pixel_formats); ++i ) {
        for ( j = 0; j < SDL_arraysize(pixel_formats); ++j ) {
            fmt1 = SDL_AllocFormat(pixel_formats[i]);
            SDL_assert(fmt1 != NULL);
            cvt1 = SDL_ConvertSurface(face, fmt1, 0);
            SDL_assert(cvt1 != NULL);

            fmt2 = SDL_AllocFormat(pixel_formats[j]);
            SDL_assert(fmt1 != NULL);
            cvt2 = SDL_ConvertSurface(cvt1, fmt2, 0);
            SDL_assert(cvt2 != NULL);

            if ( fmt1->BytesPerPixel == face->format->BytesPerPixel &&
                 fmt2->BytesPerPixel == face->format->BytesPerPixel &&
                 (fmt1->Amask != 0) == (face->format->Amask != 0) &&
                 (fmt2->Amask != 0) == (face->format->Amask != 0) ) {
                final = SDL_ConvertSurface( cvt2, face->format, 0 );
                SDL_assert(final != NULL);

                /* Compare surface. */
                ret = SDLTest_CompareSurfaces( face, final, 0 );
                SDLTest_AssertCheck(ret == 0, "Validate result from SDLTest_CompareSurfaces, expected: 0, got: %i", ret);
                SDL_FreeSurface(final);
            }

            SDL_FreeSurface(cvt1);
            SDL_FreeFormat(fmt1);
            SDL_FreeSurface(cvt2);
            SDL_FreeFormat(fmt2);
        }
    }

    /* Clean up. */
    SDL_FreeSurface( face );

    return TEST_COMPLETED;
}


/**
 * @brief Tests sprite loading. A failure case.
 */
int
surface_testLoadFailure(void *arg)
{
    SDL_Surface *face = SDL_LoadBMP("nonexistant.bmp");
    SDLTest_AssertCheck(face == NULL, "SDL_CreateLoadBmp");

    return TEST_COMPLETED;
}

/**
 * @brief Tests some blitting routines.
 */
int
surface_testBlit(void *arg)
{
   int ret;
   SDL_Surface *compareSurface;

   /* Basic blitting */
   _testBlitBlendMode(-1);

   /* Verify result by comparing surfaces */
   compareSurface = SDLTest_ImageBlit();
   ret = SDLTest_CompareSurfaces( testSurface, compareSurface, 0 );
   SDLTest_AssertCheck(ret == 0, "Validate result from SDLTest_CompareSurfaces, expected: 0, got: %i", ret);

   /* Clean up. */
   SDL_FreeSurface(compareSurface);

   return TEST_COMPLETED;
}

/**
 * @brief Tests some blitting routines with color mod
 */
int
surface_testBlitColorMod(void *arg)
{
   int ret;
   SDL_Surface *compareSurface;

   /* Basic blitting with color mod */
   _testBlitBlendMode(-2);

   /* Verify result by comparing surfaces */
   compareSurface = SDLTest_ImageBlitColor();
   ret = SDLTest_CompareSurfaces( testSurface, compareSurface, 0 );
   SDLTest_AssertCheck(ret == 0, "Validate result from SDLTest_CompareSurfaces, expected: 0, got: %i", ret);

   /* Clean up. */
   SDL_FreeSurface(compareSurface);

   return TEST_COMPLETED;
}

/**
 * @brief Tests some blitting routines with alpha mod
 */
int
surface_testBlitAlphaMod(void *arg)
{
   int ret;
   SDL_Surface *compareSurface;

   /* Basic blitting with alpha mod */
   _testBlitBlendMode(-3);

   /* Verify result by comparing surfaces */
   compareSurface = SDLTest_ImageBlitAlpha();
   ret = SDLTest_CompareSurfaces( testSurface, compareSurface, 0 );
   SDLTest_AssertCheck(ret == 0, "Validate result from SDLTest_CompareSurfaces, expected: 0, got: %i", ret);

   /* Clean up. */
   SDL_FreeSurface(compareSurface);

   return TEST_COMPLETED;
}


/**
 * @brief Tests some more blitting routines.
 */
int
surface_testBlitBlendNone(void *arg)
{
   int ret;
   SDL_Surface *compareSurface;

   /* Basic blitting */
   _testBlitBlendMode(SDL_BLENDMODE_NONE);

   /* Verify result by comparing surfaces */
   compareSurface = SDLTest_ImageBlitBlendNone();
   ret = SDLTest_CompareSurfaces( testSurface, compareSurface, 0 );
   SDLTest_AssertCheck(ret == 0, "Validate result from SDLTest_CompareSurfaces, expected: 0, got: %i", ret);

   /* Clean up. */
   SDL_FreeSurface(compareSurface);

   return TEST_COMPLETED;
}

/**
 * @brief Tests some more blitting routines.
 */
int
surface_testBlitBlendBlend(void *arg)
{
   int ret;
   SDL_Surface *compareSurface;

   /* Blend blitting */
   _testBlitBlendMode(SDL_BLENDMODE_BLEND);

   /* Verify result by comparing surfaces */
   compareSurface = SDLTest_ImageBlitBlend();
   ret = SDLTest_CompareSurfaces( testSurface, compareSurface, 0 );
   SDLTest_AssertCheck(ret == 0, "Validate result from SDLTest_CompareSurfaces, expected: 0, got: %i", ret);

   /* Clean up. */
   SDL_FreeSurface(compareSurface);

   return TEST_COMPLETED;
}

/**
 * @brief Tests some more blitting routines.
 */
int
surface_testBlitBlendAdd(void *arg)
{
   int ret;
   SDL_Surface *compareSurface;

   /* Add blitting */
   _testBlitBlendMode(SDL_BLENDMODE_ADD);

   /* Verify result by comparing surfaces */
   compareSurface = SDLTest_ImageBlitBlendAdd();
   ret = SDLTest_CompareSurfaces( testSurface, compareSurface, 0 );
   SDLTest_AssertCheck(ret == 0, "Validate result from SDLTest_CompareSurfaces, expected: 0, got: %i", ret);

   /* Clean up. */
   SDL_FreeSurface(compareSurface);

   return TEST_COMPLETED;
}

/**
 * @brief Tests some more blitting routines.
 */
int
surface_testBlitBlendMod(void *arg)
{
   int ret;
   SDL_Surface *compareSurface;

   /* Mod blitting */
   _testBlitBlendMode(SDL_BLENDMODE_MOD);

   /* Verify result by comparing surfaces */
   compareSurface = SDLTest_ImageBlitBlendMod();
   ret = SDLTest_CompareSurfaces( testSurface, compareSurface, 0 );
   SDLTest_AssertCheck(ret == 0, "Validate result from SDLTest_CompareSurfaces, expected: 0, got: %i", ret);

   /* Clean up. */
   SDL_FreeSurface(compareSurface);

   return TEST_COMPLETED;
}

/**
 * @brief Tests some more blitting routines with loop
 */
int
surface_testBlitBlendLoop(void *arg) {

   int ret;
   SDL_Surface *compareSurface;

   /* All blitting modes */
   _testBlitBlendMode(-4);

   /* Verify result by comparing surfaces */
   compareSurface = SDLTest_ImageBlitBlendAll();
   ret = SDLTest_CompareSurfaces( testSurface, compareSurface, 0 );
   SDLTest_AssertCheck(ret == 0, "Validate result from SDLTest_CompareSurfaces, expected: 0, got: %i", ret);

   /* Clean up. */
   SDL_FreeSurface(compareSurface);

   return TEST_COMPLETED;

}

/* ================= Test References ================== */

/* Surface test cases */
static const SDLTest_TestCaseReference surfaceTest1 =
        { (SDLTest_TestCaseFp)surface_testSaveLoadBitmap, "surface_testSaveLoadBitmap", "Tests sprite saving and loading.", TEST_ENABLED};

static const SDLTest_TestCaseReference surfaceTest2 =
        { (SDLTest_TestCaseFp)surface_testBlit, "surface_testBlit", "Tests basic blitting.", TEST_ENABLED};

static const SDLTest_TestCaseReference surfaceTest3 =
        { (SDLTest_TestCaseFp)surface_testBlitBlendNone, "surface_testBlitBlendNone", "Tests blitting routines with none blending mode.", TEST_ENABLED};

static const SDLTest_TestCaseReference surfaceTest4 =
        { (SDLTest_TestCaseFp)surface_testLoadFailure, "surface_testLoadFailure", "Tests sprite loading. A failure case.", TEST_ENABLED};

static const SDLTest_TestCaseReference surfaceTest5 =
        { (SDLTest_TestCaseFp)surface_testSurfaceConversion, "surface_testSurfaceConversion", "Tests surface conversion.", TEST_ENABLED};

static const SDLTest_TestCaseReference surfaceTest6 =
        { (SDLTest_TestCaseFp)surface_testCompleteSurfaceConversion, "surface_testCompleteSurfaceConversion", "Tests surface conversion across all pixel formats", TEST_ENABLED};

static const SDLTest_TestCaseReference surfaceTest7 =
        { (SDLTest_TestCaseFp)surface_testBlitColorMod, "surface_testBlitColorMod", "Tests some blitting routines with color mod.", TEST_ENABLED};

static const SDLTest_TestCaseReference surfaceTest8 =
        { (SDLTest_TestCaseFp)surface_testBlitAlphaMod, "surface_testBlitAlphaMod", "Tests some blitting routines with alpha mod.", TEST_ENABLED};

/* TODO: rewrite test case, define new test data and re-enable; current implementation fails */
static const SDLTest_TestCaseReference surfaceTest9 =
        { (SDLTest_TestCaseFp)surface_testBlitBlendLoop, "surface_testBlitBlendLoop", "Test blitting routines with various blending modes", TEST_DISABLED};

/* TODO: rewrite test case, define new test data and re-enable; current implementation fails */
static const SDLTest_TestCaseReference surfaceTest10 =
        { (SDLTest_TestCaseFp)surface_testBlitBlendBlend, "surface_testBlitBlendBlend", "Tests blitting routines with blend blending mode.", TEST_DISABLED};

/* TODO: rewrite test case, define new test data and re-enable; current implementation fails */
static const SDLTest_TestCaseReference surfaceTest11 =
        { (SDLTest_TestCaseFp)surface_testBlitBlendAdd, "surface_testBlitBlendAdd", "Tests blitting routines with add blending mode.", TEST_DISABLED};

static const SDLTest_TestCaseReference surfaceTest12 =
        { (SDLTest_TestCaseFp)surface_testBlitBlendMod, "surface_testBlitBlendMod", "Tests blitting routines with mod blending mode.", TEST_ENABLED};

/* Sequence of Surface test cases */
static const SDLTest_TestCaseReference *surfaceTests[] =  {
    &surfaceTest1, &surfaceTest2, &surfaceTest3, &surfaceTest4, &surfaceTest5,
    &surfaceTest6, &surfaceTest7, &surfaceTest8, &surfaceTest9, &surfaceTest10,
    &surfaceTest11, &surfaceTest12, NULL
};

/* Surface test suite (global) */
SDLTest_TestSuiteReference surfaceTestSuite = {
    "Surface",
    _surfaceSetUp,
    surfaceTests,
    _surfaceTearDown

};<|MERGE_RESOLUTION|>--- conflicted
+++ resolved
@@ -8,13 +8,9 @@
 #define _CRT_NONSTDC_NO_DEPRECATE
 
 #include <stdio.h>
-<<<<<<< HEAD
-#include <unistd.h>
-=======
 #ifndef _MSC_VER
 #include <unistd.h>
 #endif
->>>>>>> 32bb7897
 #include <sys/stat.h>
 
 #include "SDL.h"
