/*
  Copyright (C) 1997-2016 Sam Lantinga <slouken@libsdl.org>

  This software is provided 'as-is', without any express or implied
  warranty.  In no event will the authors be held liable for any damages
  arising from the use of this software.

  Permission is granted to anyone to use this software for any purpose,
  including commercial applications, and to alter it and redistribute it
  freely.
*/
#include "SDL.h"

#include <stdio.h> /* for fflush() and stdout */

#ifdef __EMSCRIPTEN__
#include <emscripten/emscripten.h>
#endif

static SDL_AudioSpec spec;
static Uint8 *sound = NULL;     /* Pointer to wave data */
static Uint32 soundlen = 0;     /* Length of wave data */

typedef struct
{
    SDL_AudioDeviceID dev;
    int soundpos;
    volatile int done;
} callback_data;

callback_data cbd[64];

void SDLCALL
play_through_once(void *arg, Uint8 * stream, int len)
{
    callback_data *cbd = (callback_data *) arg;
    Uint8 *waveptr = sound + cbd->soundpos;
    int waveleft = soundlen - cbd->soundpos;
    int cpy = len;
    if (cpy > waveleft)
        cpy = waveleft;

    SDL_memcpy(stream, waveptr, cpy);
    len -= cpy;
    cbd->soundpos += cpy;
    if (len > 0) {
        stream += cpy;
        SDL_memset(stream, spec.silence, len);
        cbd->done++;
    }
}

void
loop()
{
    if(cbd[0].done) {
#ifdef __EMSCRIPTEN__
        emscripten_cancel_main_loop();
#endif
        SDL_PauseAudioDevice(cbd[0].dev, 1);
        SDL_CloseAudioDevice(cbd[0].dev);
        SDL_FreeWAV(sound);
        SDL_Quit();
    }
}

static void
test_multi_audio(int devcount)
{
    int keep_going = 1;
    int i;
    
#ifdef __ANDROID__  
    SDL_Event event;
  
    /* Create a Window to get fully initialized event processing for testing pause on Android. */
    SDL_CreateWindow("testmultiaudio", SDL_WINDOWPOS_CENTERED, SDL_WINDOWPOS_CENTERED, 320, 240, 0);
#endif

    if (devcount > 64) {
        SDL_LogError(SDL_LOG_CATEGORY_APPLICATION, "Too many devices (%d), clamping to 64...\n",
                devcount);
        devcount = 64;
    }

    spec.callback = play_through_once;

    for (i = 0; i < devcount; i++) {
        const char *devname = SDL_GetAudioDeviceName(i, 0);
        SDL_Log("playing on device #%d: ('%s')...", i, devname);
        fflush(stdout);

        SDL_memset(&cbd[0], '\0', sizeof(callback_data));
        spec.userdata = &cbd[0];
        cbd[0].dev = SDL_OpenAudioDevice(devname, 0, &spec, NULL, 0);
        if (cbd[0].dev == 0) {
            SDL_LogError(SDL_LOG_CATEGORY_APPLICATION, "Open device failed: %s\n", SDL_GetError());
        } else {
            SDL_PauseAudioDevice(cbd[0].dev, 0);
#ifdef __EMSCRIPTEN__
            emscripten_set_main_loop(loop, 0, 1);
#else
            while (!cbd[0].done)
            {
                #ifdef __ANDROID__                
                /* Empty queue, some application events would prevent pause. */
                while (SDL_PollEvent(&event)){}
                #endif                
                SDL_Delay(100);
            }
            SDL_PauseAudioDevice(cbd[0].dev, 1);
#endif
            SDL_Log("done.\n");
        }
    }

    SDL_memset(cbd, '\0', sizeof(cbd));

    SDL_Log("playing on all devices...\n");
    for (i = 0; i < devcount; i++) {
        const char *devname = SDL_GetAudioDeviceName(i, 0);
        spec.userdata = &cbd[i];
        cbd[i].dev = SDL_OpenAudioDevice(devname, 0, &spec, NULL, 0);
        if (cbd[i].dev == 0) {
            SDL_LogError(SDL_LOG_CATEGORY_APPLICATION, "Open device %d failed: %s\n", i, SDL_GetError());
        }
    }

    for (i = 0; i < devcount; i++) {
        if (cbd[i].dev) {
            SDL_PauseAudioDevice(cbd[i].dev, 0);
        }
    }

    while (keep_going) {
        keep_going = 0;
        for (i = 0; i < devcount; i++) {
            if ((cbd[i].dev) && (!cbd[i].done)) {
                keep_going = 1;
            }
        }
        #ifdef __ANDROID__        
        /* Empty queue, some application events would prevent pause. */
        while (SDL_PollEvent(&event)){}
        #endif        

        SDL_Delay(100);
    }

#ifndef __EMSCRIPTEN__
    for (i = 0; i < devcount; i++) {
        if (cbd[i].dev) {
            SDL_PauseAudioDevice(cbd[i].dev, 1);
            SDL_CloseAudioDevice(cbd[i].dev);
        }
    }

    SDL_Log("All done!\n");
#endif
}


int
main(int argc, char **argv)
{
    int devcount = 0;

<<<<<<< HEAD
  /* Enable standard application logging */
=======
    /* Enable standard application logging */
>>>>>>> 8be6e5ca
    SDL_LogSetPriority(SDL_LOG_CATEGORY_APPLICATION, SDL_LOG_PRIORITY_INFO);

    /* Load the SDL library */
    if (SDL_Init(SDL_INIT_AUDIO) < 0) {
        SDL_LogError(SDL_LOG_CATEGORY_APPLICATION, "Couldn't initialize SDL: %s\n", SDL_GetError());
        return (1);
    }

    SDL_Log("Using audio driver: %s\n", SDL_GetCurrentAudioDriver());

    devcount = SDL_GetNumAudioDevices(0);
    if (devcount < 1) {
        SDL_LogError(SDL_LOG_CATEGORY_APPLICATION, "Don't see any specific audio devices!\n");
    } else {
        if (argv[1] == NULL) {
            argv[1] = "sample.wav";
        }

        /* Load the wave file into memory */
        if (SDL_LoadWAV(argv[1], &spec, &sound, &soundlen) == NULL) {
            SDL_LogError(SDL_LOG_CATEGORY_APPLICATION, "Couldn't load %s: %s\n", argv[1],
                    SDL_GetError());
        } else {
            test_multi_audio(devcount);
            SDL_FreeWAV(sound);
        }
    }

    SDL_Quit();
    return 0;
}<|MERGE_RESOLUTION|>--- conflicted
+++ resolved
@@ -165,11 +165,7 @@
 {
     int devcount = 0;
 
-<<<<<<< HEAD
-  /* Enable standard application logging */
-=======
     /* Enable standard application logging */
->>>>>>> 8be6e5ca
     SDL_LogSetPriority(SDL_LOG_CATEGORY_APPLICATION, SDL_LOG_PRIORITY_INFO);
 
     /* Load the SDL library */
