--- conflicted
+++ resolved
@@ -179,11 +179,7 @@
 #else
     while (!done) {
         loop();
-<<<<<<< HEAD
-    }
-=======
         }
->>>>>>> 32bb7897
 #endif
     quit(0);
 
