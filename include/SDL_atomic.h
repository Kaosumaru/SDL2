--- conflicted
+++ resolved
@@ -122,12 +122,8 @@
 void _ReadWriteBarrier(void);
 #pragma intrinsic(_ReadWriteBarrier)
 #define SDL_CompilerBarrier()   _ReadWriteBarrier()
-<<<<<<< HEAD
-#elif defined(__GNUC__) && !defined(__EMSCRIPTEN__)
-=======
 #elif (defined(__GNUC__) && !defined(__EMSCRIPTEN__)) || (defined(__SUNPRO_C) && (__SUNPRO_C >= 0x5120))
 /* This is correct for all CPUs when using GCC or Solaris Studio 12.1+. */
->>>>>>> 32bb7897
 #define SDL_CompilerBarrier()   __asm__ __volatile__ ("" : : : "memory")
 #else
 #define SDL_CompilerBarrier()   \
