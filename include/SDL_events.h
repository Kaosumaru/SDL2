--- conflicted
+++ resolved
@@ -92,22 +92,20 @@
     SDL_JOYBUTTONDOWN,          /**< Joystick button pressed */
     SDL_JOYBUTTONUP,            /**< Joystick button released */
 
-<<<<<<< HEAD
-    /*Touch events*/
-    SDL_FINGERDOWN     = 0x700,
+    /* Touch events */
+    SDL_FINGERDOWN      = 0x700,
     SDL_FINGERUP,
     SDL_FINGERMOTION,
     SDL_TOUCHBUTTONDOWN,
     SDL_TOUCHBUTTONUP,    
 
-    /*Gesture events*/
-    SDL_DOLLARGESTURE     = 0x800,
+    /* Gesture events */
+    SDL_DOLLARGESTURE   = 0x800,
     SDL_DOLLARRECORD,
     SDL_MULTIGESTURE,
-=======
+
     /* Clipboard events */
-    SDL_CLIPBOARDUPDATE = 0x700, /**< The clipboard changed */
->>>>>>> b07db7e9
+    SDL_CLIPBOARDUPDATE = 0x900, /**< The clipboard changed */
 
     /* Obsolete events */
     SDL_EVENT_COMPAT1 = 0x7000, /**< SDL 1.2 events for compatibility */
@@ -435,14 +433,10 @@
     SDL_QuitEvent quit;             /**< Quit request event data */
     SDL_UserEvent user;             /**< Custom event data */
     SDL_SysWMEvent syswm;           /**< System dependent window event data */
-<<<<<<< HEAD
-    SDL_ProximityEvent proximity;   /**< Proximity In or Out event */
     SDL_TouchFingerEvent tfinger;   /**< Touch finger event data */
     SDL_TouchButtonEvent tbutton;   /**< Touch button event data */
     SDL_MultiGestureEvent mgesture; /**< Multi Finger Gesture data*/
     SDL_DollarGestureEvent dgesture; /**< Multi Finger Gesture data*/
-=======
->>>>>>> b07db7e9
 
     /** Temporarily here for backwards compatibility */
     /*@{*/
