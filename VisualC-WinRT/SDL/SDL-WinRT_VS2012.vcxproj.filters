--- conflicted
+++ resolved
@@ -1,688 +1,678 @@
-﻿<?xml version="1.0" encoding="utf-8"?>
-<Project ToolsVersion="4.0" xmlns="http://schemas.microsoft.com/developer/msbuild/2003">
-  <ItemGroup>
-    <ClCompile Include="..\..\src\SDL.c">
-      <Filter>Source Files</Filter>
-    </ClCompile>
-    <ClCompile Include="..\..\src\SDL_assert.c">
-      <Filter>Source Files</Filter>
-    </ClCompile>
-    <ClCompile Include="..\..\src\atomic\SDL_atomic.c">
-      <Filter>Source Files</Filter>
-    </ClCompile>
-    <ClCompile Include="..\..\src\audio\SDL_audio.c">
-      <Filter>Source Files</Filter>
-    </ClCompile>
-    <ClCompile Include="..\..\src\audio\SDL_audiocvt.c">
-      <Filter>Source Files</Filter>
-    </ClCompile>
-    <ClCompile Include="..\..\src\audio\SDL_audiodev.c">
-      <Filter>Source Files</Filter>
-    </ClCompile>
-    <ClCompile Include="..\..\src\audio\SDL_audiotypecvt.c">
-      <Filter>Source Files</Filter>
-    </ClCompile>
-    <ClCompile Include="..\..\src\render\software\SDL_blendfillrect.c">
-      <Filter>Source Files</Filter>
-    </ClCompile>
-    <ClCompile Include="..\..\src\render\software\SDL_blendline.c">
-      <Filter>Source Files</Filter>
-    </ClCompile>
-    <ClCompile Include="..\..\src\render\software\SDL_blendpoint.c">
-      <Filter>Source Files</Filter>
-    </ClCompile>
-    <ClCompile Include="..\..\src\video\SDL_blit.c">
-      <Filter>Source Files</Filter>
-    </ClCompile>
-    <ClCompile Include="..\..\src\video\SDL_blit_0.c">
-      <Filter>Source Files</Filter>
-    </ClCompile>
-    <ClCompile Include="..\..\src\video\SDL_blit_1.c">
-      <Filter>Source Files</Filter>
-    </ClCompile>
-    <ClCompile Include="..\..\src\video\SDL_blit_A.c">
-      <Filter>Source Files</Filter>
-    </ClCompile>
-    <ClCompile Include="..\..\src\video\SDL_blit_auto.c">
-      <Filter>Source Files</Filter>
-    </ClCompile>
-    <ClCompile Include="..\..\src\video\SDL_blit_copy.c">
-      <Filter>Source Files</Filter>
-    </ClCompile>
-    <ClCompile Include="..\..\src\video\SDL_blit_N.c">
-      <Filter>Source Files</Filter>
-    </ClCompile>
-    <ClCompile Include="..\..\src\video\SDL_blit_slow.c">
-      <Filter>Source Files</Filter>
-    </ClCompile>
-    <ClCompile Include="..\..\src\video\SDL_bmp.c">
-      <Filter>Source Files</Filter>
-    </ClCompile>
-    <ClCompile Include="..\..\src\video\SDL_clipboard.c">
-      <Filter>Source Files</Filter>
-    </ClCompile>
-    <ClCompile Include="..\..\src\events\SDL_clipboardevents.c">
-      <Filter>Source Files</Filter>
-    </ClCompile>
-    <ClCompile Include="..\..\src\audio\disk\SDL_diskaudio.c">
-      <Filter>Source Files</Filter>
-    </ClCompile>
-    <ClCompile Include="..\..\src\render\software\SDL_drawline.c">
-      <Filter>Source Files</Filter>
-    </ClCompile>
-    <ClCompile Include="..\..\src\render\software\SDL_drawpoint.c">
-      <Filter>Source Files</Filter>
-    </ClCompile>
-    <ClCompile Include="..\..\src\events\SDL_dropevents.c">
-      <Filter>Source Files</Filter>
-    </ClCompile>
-    <ClCompile Include="..\..\src\audio\dummy\SDL_dummyaudio.c">
-      <Filter>Source Files</Filter>
-    </ClCompile>
-    <ClCompile Include="..\..\src\SDL_error.c">
-      <Filter>Source Files</Filter>
-    </ClCompile>
-    <ClCompile Include="..\..\src\events\SDL_events.c">
-      <Filter>Source Files</Filter>
-    </ClCompile>
-    <ClCompile Include="..\..\src\video\SDL_fillrect.c">
-      <Filter>Source Files</Filter>
-    </ClCompile>
-    <ClCompile Include="..\..\src\events\SDL_gesture.c">
-      <Filter>Source Files</Filter>
-    </ClCompile>
-    <ClCompile Include="..\..\src\stdlib\SDL_getenv.c">
-      <Filter>Source Files</Filter>
-    </ClCompile>
-    <ClCompile Include="..\..\src\haptic\SDL_haptic.c">
-      <Filter>Source Files</Filter>
-    </ClCompile>
-    <ClCompile Include="..\..\src\SDL_hints.c">
-      <Filter>Source Files</Filter>
-    </ClCompile>
-    <ClCompile Include="..\..\src\stdlib\SDL_iconv.c">
-      <Filter>Source Files</Filter>
-    </ClCompile>
-    <ClCompile Include="..\..\src\joystick\SDL_joystick.c">
-      <Filter>Source Files</Filter>
-    </ClCompile>
-    <ClCompile Include="..\..\src\events\SDL_keyboard.c">
-      <Filter>Source Files</Filter>
-    </ClCompile>
-    <ClCompile Include="..\..\src\SDL_log.c">
-      <Filter>Source Files</Filter>
-    </ClCompile>
-    <ClCompile Include="..\..\src\audio\SDL_mixer.c">
-      <Filter>Source Files</Filter>
-    </ClCompile>
-    <ClCompile Include="..\..\src\events\SDL_mouse.c">
-      <Filter>Source Files</Filter>
-    </ClCompile>
-    <ClCompile Include="..\..\src\video\dummy\SDL_nullevents.c">
-      <Filter>Source Files</Filter>
-    </ClCompile>
-    <ClCompile Include="..\..\src\video\dummy\SDL_nullframebuffer.c">
-      <Filter>Source Files</Filter>
-    </ClCompile>
-    <ClCompile Include="..\..\src\video\dummy\SDL_nullvideo.c">
-      <Filter>Source Files</Filter>
-    </ClCompile>
-    <ClCompile Include="..\..\src\video\SDL_pixels.c">
-      <Filter>Source Files</Filter>
-    </ClCompile>
-    <ClCompile Include="..\..\src\stdlib\SDL_qsort.c">
-      <Filter>Source Files</Filter>
-    </ClCompile>
-    <ClCompile Include="..\..\src\events\SDL_quit.c">
-      <Filter>Source Files</Filter>
-    </ClCompile>
-    <ClCompile Include="..\..\src\video\SDL_rect.c">
-      <Filter>Source Files</Filter>
-    </ClCompile>
-    <ClCompile Include="..\..\src\render\SDL_render.c">
-      <Filter>Source Files</Filter>
-    </ClCompile>
-    <ClCompile Include="..\..\src\render\software\SDL_render_sw.c">
-      <Filter>Source Files</Filter>
-    </ClCompile>
-    <ClCompile Include="..\..\src\video\SDL_RLEaccel.c">
-      <Filter>Source Files</Filter>
-    </ClCompile>
-    <ClCompile Include="..\..\src\render\software\SDL_rotate.c">
-      <Filter>Source Files</Filter>
-    </ClCompile>
-    <ClCompile Include="..\..\src\file\SDL_rwops.c">
-      <Filter>Source Files</Filter>
-    </ClCompile>
-    <ClCompile Include="..\..\src\video\SDL_shape.c">
-      <Filter>Source Files</Filter>
-    </ClCompile>
-    <ClCompile Include="..\..\src\atomic\SDL_spinlock.c">
-      <Filter>Source Files</Filter>
-    </ClCompile>
-    <ClCompile Include="..\..\src\stdlib\SDL_stdlib.c">
-      <Filter>Source Files</Filter>
-    </ClCompile>
-    <ClCompile Include="..\..\src\video\SDL_stretch.c">
-      <Filter>Source Files</Filter>
-    </ClCompile>
-    <ClCompile Include="..\..\src\stdlib\SDL_string.c">
-      <Filter>Source Files</Filter>
-    </ClCompile>
-    <ClCompile Include="..\..\src\video\SDL_surface.c">
-      <Filter>Source Files</Filter>
-    </ClCompile>
-    <ClCompile Include="..\..\src\thread\stdcpp\SDL_syscond.cpp">
-      <Filter>Source Files</Filter>
-    </ClCompile>
-    <ClCompile Include="..\..\src\haptic\dummy\SDL_syshaptic.c">
-      <Filter>Source Files</Filter>
-    </ClCompile>
-    <ClCompile Include="..\..\src\loadso\windows\SDL_sysloadso.c">
-      <Filter>Source Files</Filter>
-    </ClCompile>
-    <ClCompile Include="..\..\src\thread\stdcpp\SDL_sysmutex.cpp">
-      <Filter>Source Files</Filter>
-    </ClCompile>
-    <ClCompile Include="..\..\src\thread\generic\SDL_syssem.c">
-      <Filter>Source Files</Filter>
-    </ClCompile>
-    <ClCompile Include="..\..\src\thread\stdcpp\SDL_systhread.cpp">
-      <Filter>Source Files</Filter>
-    </ClCompile>
-    <ClCompile Include="..\..\src\timer\windows\SDL_systimer.c">
-      <Filter>Source Files</Filter>
-    </ClCompile>
-    <ClCompile Include="..\..\src\thread\SDL_thread.c">
-      <Filter>Source Files</Filter>
-    </ClCompile>
-    <ClCompile Include="..\..\src\timer\SDL_timer.c">
-      <Filter>Source Files</Filter>
-    </ClCompile>
-    <ClCompile Include="..\..\src\events\SDL_touch.c">
-      <Filter>Source Files</Filter>
-    </ClCompile>
-    <ClCompile Include="..\..\src\video\SDL_video.c">
-      <Filter>Source Files</Filter>
-    </ClCompile>
-    <ClCompile Include="..\..\src\audio\SDL_wave.c">
-      <Filter>Source Files</Filter>
-    </ClCompile>
-    <ClCompile Include="..\..\src\events\SDL_windowevents.c">
-      <Filter>Source Files</Filter>
-    </ClCompile>
-    <ClCompile Include="..\..\src\core\windows\SDL_windows.c">
-      <Filter>Source Files</Filter>
-    </ClCompile>
-    <ClCompile Include="..\..\src\audio\xaudio2\SDL_xaudio2.c">
-      <Filter>Source Files</Filter>
-    </ClCompile>
-    <ClCompile Include="..\..\src\audio\xaudio2\SDL_xaudio2_winrthelpers.cpp">
-      <Filter>Source Files</Filter>
-    </ClCompile>
-    <ClCompile Include="..\..\src\render\SDL_yuv_mmx.c">
-      <Filter>Source Files</Filter>
-    </ClCompile>
-    <ClCompile Include="..\..\src\render\SDL_yuv_sw.c">
-      <Filter>Source Files</Filter>
-    </ClCompile>
-    <ClCompile Include="..\..\src\cpuinfo\SDL_cpuinfo.c">
-      <Filter>Source Files</Filter>
-    </ClCompile>
-    <ClCompile Include="..\..\src\joystick\SDL_gamecontroller.c">
-      <Filter>Source Files</Filter>
-    </ClCompile>
-    <ClCompile Include="..\..\src\stdlib\SDL_malloc.c">
-      <Filter>Source Files</Filter>
-    </ClCompile>
-    <ClCompile Include="..\..\src\video\winrt\SDL_winrtevents.cpp">
-      <Filter>Source Files</Filter>
-    </ClCompile>
-    <ClCompile Include="..\..\src\video\winrt\SDL_winrtmouse.cpp">
-      <Filter>Source Files</Filter>
-    </ClCompile>
-    <ClCompile Include="..\..\src\video\winrt\SDL_winrtvideo.cpp">
-      <Filter>Source Files</Filter>
-    </ClCompile>
-    <ClCompile Include="..\..\src\video\winrt\SDL_winrtkeyboard.cpp">
-      <Filter>Source Files</Filter>
-    </ClCompile>
-    <ClCompile Include="..\..\src\joystick\winrt\SDL_xinputjoystick.c">
-      <Filter>Source Files</Filter>
-    </ClCompile>
-    <ClCompile Include="..\..\src\video\winrt\SDL_winrtpointerinput.cpp">
-      <Filter>Source Files</Filter>
-    </ClCompile>
-    <ClCompile Include="..\..\src\core\winrt\SDL_winrtapp_direct3d.cpp">
-      <Filter>Source Files</Filter>
-    </ClCompile>
-    <ClCompile Include="..\..\src\core\winrt\SDL_winrtapp_xaml.cpp">
-      <Filter>Source Files</Filter>
-    </ClCompile>
-    <ClCompile Include="..\..\src\core\winrt\SDL_winrtapp_common.cpp">
-      <Filter>Source Files</Filter>
-    </ClCompile>
-    <ClCompile Include="..\..\src\filesystem\winrt\SDL_sysfilesystem.cpp">
-      <Filter>Source Files</Filter>
-    </ClCompile>
-    <ClCompile Include="..\..\src\video\SDL_egl.c">
-      <Filter>Source Files</Filter>
-    </ClCompile>
-    <ClCompile Include="..\..\src\video\winrt\SDL_winrtopengles.cpp">
-      <Filter>Source Files</Filter>
-    </ClCompile>
-    <ClCompile Include="..\..\src\render\opengles2\SDL_render_gles2.c">
-      <Filter>Source Files</Filter>
-    </ClCompile>
-    <ClCompile Include="..\..\src\render\opengles2\SDL_shaders_gles2.c">
-      <Filter>Source Files</Filter>
-    </ClCompile>
-    <ClCompile Include="..\..\src\render\direct3d11\SDL_render_d3d11.c">
-      <Filter>Source Files</Filter>
-    </ClCompile>
-<<<<<<< HEAD
-    <ClCompile Include="..\..\src\render\direct3d11\SDL_render_d3d11_winrthelpers.cpp">
-      <Filter>Source Files</Filter>
-    </ClCompile>
-    <ClCompile Include="..\..\src\render\SDL_d3dmath.c">
-      <Filter>Source Files</Filter>
-    </ClCompile>
-    <ClCompile Include="..\..\src\dynapi\SDL_dynapi.c">
-      <Filter>Source Files</Filter>
-    </ClCompile>
-    <ClCompile Include="..\..\src\power\winrt\SDL_syspower.cpp">
-      <Filter>Source Files</Filter>
-    </ClCompile>
-    <ClCompile Include="..\..\src\power\SDL_power.c">
-      <Filter>Source Files</Filter>
-    </ClCompile>
-=======
-    <ClCompile Include="..\..\src\render\direct3d11\SDL_render_winrt.cpp" />
-    <ClCompile Include="..\..\src\render\SDL_d3dmath.c" />
->>>>>>> 90cc00f2
-  </ItemGroup>
-  <ItemGroup>
-    <ClInclude Include="..\..\include\begin_code.h">
-      <Filter>Header Files</Filter>
-    </ClInclude>
-    <ClInclude Include="..\..\include\close_code.h">
-      <Filter>Header Files</Filter>
-    </ClInclude>
-    <ClInclude Include="..\..\include\SDL_assert.h">
-      <Filter>Header Files</Filter>
-    </ClInclude>
-    <ClInclude Include="..\..\include\SDL.h">
-      <Filter>Header Files</Filter>
-    </ClInclude>
-    <ClInclude Include="..\..\src\SDL_error_c.h">
-      <Filter>Source Files</Filter>
-    </ClInclude>
-    <ClInclude Include="..\..\src\events\SDL_events_c.h">
-      <Filter>Source Files</Filter>
-    </ClInclude>
-    <ClInclude Include="..\..\src\haptic\SDL_haptic_c.h">
-      <Filter>Source Files</Filter>
-    </ClInclude>
-    <ClInclude Include="..\..\src\SDL_hints_c.h">
-      <Filter>Source Files</Filter>
-    </ClInclude>
-    <ClInclude Include="..\..\src\events\SDL_mouse_c.h">
-      <Filter>Source Files</Filter>
-    </ClInclude>
-    <ClInclude Include="..\..\src\thread\stdcpp\SDL_sysmutex_c.h">
-      <Filter>Source Files</Filter>
-    </ClInclude>
-    <ClInclude Include="..\..\include\SDL_types.h">
-      <Filter>Header Files</Filter>
-    </ClInclude>
-    <ClInclude Include="..\..\src\SDL_assert_c.h">
-      <Filter>Source Files</Filter>
-    </ClInclude>
-    <ClInclude Include="..\..\src\audio\SDL_audio_c.h">
-      <Filter>Source Files</Filter>
-    </ClInclude>
-    <ClInclude Include="..\..\src\audio\SDL_audiodev_c.h">
-      <Filter>Source Files</Filter>
-    </ClInclude>
-    <ClInclude Include="..\..\src\events\SDL_clipboardevents_c.h">
-      <Filter>Source Files</Filter>
-    </ClInclude>
-    <ClInclude Include="..\..\src\events\SDL_dropevents_c.h">
-      <Filter>Source Files</Filter>
-    </ClInclude>
-    <ClInclude Include="..\..\src\joystick\SDL_joystick_c.h">
-      <Filter>Source Files</Filter>
-    </ClInclude>
-    <ClInclude Include="..\..\src\events\SDL_keyboard_c.h">
-      <Filter>Source Files</Filter>
-    </ClInclude>
-    <ClInclude Include="..\..\src\video\dummy\SDL_nullevents_c.h">
-      <Filter>Source Files</Filter>
-    </ClInclude>
-    <ClInclude Include="..\..\src\video\dummy\SDL_nullframebuffer_c.h">
-      <Filter>Source Files</Filter>
-    </ClInclude>
-    <ClInclude Include="..\..\src\video\SDL_pixels_c.h">
-      <Filter>Source Files</Filter>
-    </ClInclude>
-    <ClInclude Include="..\..\src\render\software\SDL_render_sw_c.h">
-      <Filter>Source Files</Filter>
-    </ClInclude>
-    <ClInclude Include="..\..\src\video\SDL_RLEaccel_c.h">
-      <Filter>Source Files</Filter>
-    </ClInclude>
-    <ClInclude Include="..\..\src\thread\stdcpp\SDL_systhread_c.h">
-      <Filter>Source Files</Filter>
-    </ClInclude>
-    <ClInclude Include="..\..\src\thread\SDL_thread_c.h">
-      <Filter>Source Files</Filter>
-    </ClInclude>
-    <ClInclude Include="..\..\src\timer\SDL_timer_c.h">
-      <Filter>Source Files</Filter>
-    </ClInclude>
-    <ClInclude Include="..\..\src\events\SDL_touch_c.h">
-      <Filter>Source Files</Filter>
-    </ClInclude>
-    <ClInclude Include="..\..\src\events\SDL_windowevents_c.h">
-      <Filter>Source Files</Filter>
-    </ClInclude>
-    <ClInclude Include="..\..\src\render\SDL_yuv_sw_c.h">
-      <Filter>Source Files</Filter>
-    </ClInclude>
-    <ClInclude Include="..\..\include\SDL_audio.h">
-      <Filter>Header Files</Filter>
-    </ClInclude>
-    <ClInclude Include="..\..\include\SDL_atomic.h">
-      <Filter>Header Files</Filter>
-    </ClInclude>
-    <ClInclude Include="..\..\include\SDL_blendmode.h">
-      <Filter>Header Files</Filter>
-    </ClInclude>
-    <ClInclude Include="..\..\include\SDL_clipboard.h">
-      <Filter>Header Files</Filter>
-    </ClInclude>
-    <ClInclude Include="..\..\src\audio\SDL_audiomem.h">
-      <Filter>Source Files</Filter>
-    </ClInclude>
-    <ClInclude Include="..\..\src\render\software\SDL_blendfillrect.h">
-      <Filter>Source Files</Filter>
-    </ClInclude>
-    <ClInclude Include="..\..\src\render\software\SDL_blendline.h">
-      <Filter>Source Files</Filter>
-    </ClInclude>
-    <ClInclude Include="..\..\src\render\software\SDL_blendpoint.h">
-      <Filter>Source Files</Filter>
-    </ClInclude>
-    <ClInclude Include="..\..\src\video\SDL_blit.h">
-      <Filter>Source Files</Filter>
-    </ClInclude>
-    <ClInclude Include="..\..\src\video\SDL_blit_auto.h">
-      <Filter>Source Files</Filter>
-    </ClInclude>
-    <ClInclude Include="..\..\src\video\SDL_blit_copy.h">
-      <Filter>Source Files</Filter>
-    </ClInclude>
-    <ClInclude Include="..\..\src\video\SDL_blit_slow.h">
-      <Filter>Source Files</Filter>
-    </ClInclude>
-    <ClInclude Include="..\..\src\render\mmx.h">
-      <Filter>Source Files</Filter>
-    </ClInclude>
-    <ClInclude Include="..\..\include\SDL_config.h">
-      <Filter>Header Files</Filter>
-    </ClInclude>
-    <ClInclude Include="..\..\include\SDL_config_minimal.h">
-      <Filter>Header Files</Filter>
-    </ClInclude>
-    <ClInclude Include="..\..\include\SDL_copying.h">
-      <Filter>Header Files</Filter>
-    </ClInclude>
-    <ClInclude Include="..\..\include\SDL_cpuinfo.h">
-      <Filter>Header Files</Filter>
-    </ClInclude>
-    <ClInclude Include="..\..\src\audio\disk\SDL_diskaudio.h">
-      <Filter>Source Files</Filter>
-    </ClInclude>
-    <ClInclude Include="..\..\src\render\software\SDL_draw.h">
-      <Filter>Source Files</Filter>
-    </ClInclude>
-    <ClInclude Include="..\..\src\render\software\SDL_drawline.h">
-      <Filter>Source Files</Filter>
-    </ClInclude>
-    <ClInclude Include="..\..\src\render\software\SDL_drawpoint.h">
-      <Filter>Source Files</Filter>
-    </ClInclude>
-    <ClInclude Include="..\..\src\audio\dummy\SDL_dummyaudio.h">
-      <Filter>Source Files</Filter>
-    </ClInclude>
-    <ClInclude Include="..\..\include\SDL_endian.h">
-      <Filter>Header Files</Filter>
-    </ClInclude>
-    <ClInclude Include="..\..\include\SDL_error.h">
-      <Filter>Header Files</Filter>
-    </ClInclude>
-    <ClInclude Include="..\..\include\SDL_events.h">
-      <Filter>Header Files</Filter>
-    </ClInclude>
-    <ClInclude Include="..\..\src\SDL_fatal.h">
-      <Filter>Source Files</Filter>
-    </ClInclude>
-    <ClInclude Include="..\..\include\SDL_main.h">
-      <Filter>Header Files</Filter>
-    </ClInclude>
-    <ClInclude Include="..\..\include\SDL_haptic.h">
-      <Filter>Header Files</Filter>
-    </ClInclude>
-    <ClInclude Include="..\..\include\SDL_hints.h">
-      <Filter>Header Files</Filter>
-    </ClInclude>
-    <ClInclude Include="..\..\include\SDL_input.h">
-      <Filter>Header Files</Filter>
-    </ClInclude>
-    <ClInclude Include="..\..\include\SDL_joystick.h">
-      <Filter>Header Files</Filter>
-    </ClInclude>
-    <ClInclude Include="..\..\include\SDL_keyboard.h">
-      <Filter>Header Files</Filter>
-    </ClInclude>
-    <ClInclude Include="..\..\include\SDL_keycode.h">
-      <Filter>Header Files</Filter>
-    </ClInclude>
-    <ClInclude Include="..\..\include\SDL_loadso.h">
-      <Filter>Header Files</Filter>
-    </ClInclude>
-    <ClInclude Include="..\..\include\SDL_log.h">
-      <Filter>Header Files</Filter>
-    </ClInclude>
-    <ClInclude Include="..\..\include\SDL_name.h">
-      <Filter>Header Files</Filter>
-    </ClInclude>
-    <ClInclude Include="..\..\include\SDL_mouse.h">
-      <Filter>Header Files</Filter>
-    </ClInclude>
-    <ClInclude Include="..\..\include\SDL_mutex.h">
-      <Filter>Header Files</Filter>
-    </ClInclude>
-    <ClInclude Include="..\..\src\video\dummy\SDL_nullvideo.h">
-      <Filter>Source Files</Filter>
-    </ClInclude>
-    <ClInclude Include="..\..\include\SDL_quit.h">
-      <Filter>Header Files</Filter>
-    </ClInclude>
-    <ClInclude Include="..\..\include\SDL_pixels.h">
-      <Filter>Header Files</Filter>
-    </ClInclude>
-    <ClInclude Include="..\..\include\SDL_platform.h">
-      <Filter>Header Files</Filter>
-    </ClInclude>
-    <ClInclude Include="..\..\include\SDL_power.h">
-      <Filter>Header Files</Filter>
-    </ClInclude>
-    <ClInclude Include="..\..\src\video\SDL_rect_c.h">
-      <Filter>Source Files</Filter>
-    </ClInclude>
-    <ClInclude Include="..\..\include\SDL_rect.h">
-      <Filter>Header Files</Filter>
-    </ClInclude>
-    <ClInclude Include="..\..\src\render\software\SDL_rotate.h">
-      <Filter>Source Files</Filter>
-    </ClInclude>
-    <ClInclude Include="..\..\include\SDL_shape.h">
-      <Filter>Header Files</Filter>
-    </ClInclude>
-    <ClInclude Include="..\..\include\SDL_render.h">
-      <Filter>Header Files</Filter>
-    </ClInclude>
-    <ClInclude Include="..\..\include\SDL_revision.h">
-      <Filter>Header Files</Filter>
-    </ClInclude>
-    <ClInclude Include="..\..\include\SDL_rwops.h">
-      <Filter>Header Files</Filter>
-    </ClInclude>
-    <ClInclude Include="..\..\include\SDL_scancode.h">
-      <Filter>Header Files</Filter>
-    </ClInclude>
-    <ClInclude Include="..\..\include\SDL_surface.h">
-      <Filter>Header Files</Filter>
-    </ClInclude>
-    <ClInclude Include="..\..\include\SDL_stdinc.h">
-      <Filter>Header Files</Filter>
-    </ClInclude>
-    <ClInclude Include="..\..\include\SDL_video.h">
-      <Filter>Header Files</Filter>
-    </ClInclude>
-    <ClInclude Include="..\..\include\SDL_syswm.h">
-      <Filter>Header Files</Filter>
-    </ClInclude>
-    <ClInclude Include="..\..\include\SDL_thread.h">
-      <Filter>Header Files</Filter>
-    </ClInclude>
-    <ClInclude Include="..\..\include\SDL_timer.h">
-      <Filter>Header Files</Filter>
-    </ClInclude>
-    <ClInclude Include="..\..\include\SDL_touch.h">
-      <Filter>Header Files</Filter>
-    </ClInclude>
-    <ClInclude Include="..\..\include\SDL_version.h">
-      <Filter>Header Files</Filter>
-    </ClInclude>
-    <ClInclude Include="..\..\src\video\SDL_shape_internals.h">
-      <Filter>Source Files</Filter>
-    </ClInclude>
-    <ClInclude Include="..\..\src\audio\SDL_sysaudio.h">
-      <Filter>Source Files</Filter>
-    </ClInclude>
-    <ClInclude Include="..\..\src\events\SDL_sysevents.h">
-      <Filter>Source Files</Filter>
-    </ClInclude>
-    <ClInclude Include="..\..\src\haptic\SDL_syshaptic.h">
-      <Filter>Source Files</Filter>
-    </ClInclude>
-    <ClInclude Include="..\..\src\joystick\SDL_sysjoystick.h">
-      <Filter>Source Files</Filter>
-    </ClInclude>
-    <ClInclude Include="..\..\src\render\SDL_sysrender.h">
-      <Filter>Source Files</Filter>
-    </ClInclude>
-    <ClInclude Include="..\..\src\thread\SDL_systhread.h">
-      <Filter>Source Files</Filter>
-    </ClInclude>
-    <ClInclude Include="..\..\src\video\SDL_sysvideo.h">
-      <Filter>Source Files</Filter>
-    </ClInclude>
-    <ClInclude Include="..\..\src\audio\SDL_wave.h">
-      <Filter>Source Files</Filter>
-    </ClInclude>
-    <ClInclude Include="..\..\src\core\windows\SDL_windows.h">
-      <Filter>Source Files</Filter>
-    </ClInclude>
-    <ClInclude Include="..\..\src\audio\xaudio2\SDL_xaudio2_winrthelpers.h">
-      <Filter>Source Files</Filter>
-    </ClInclude>
-    <ClInclude Include="..\..\src\events\blank_cursor.h">
-      <Filter>Source Files</Filter>
-    </ClInclude>
-    <ClInclude Include="..\..\src\events\default_cursor.h">
-      <Filter>Source Files</Filter>
-    </ClInclude>
-    <ClInclude Include="..\..\include\SDL_system.h">
-      <Filter>Header Files</Filter>
-    </ClInclude>
-    <ClInclude Include="..\..\src\joystick\SDL_gamecontrollerdb.h">
-      <Filter>Header Files</Filter>
-    </ClInclude>
-    <ClInclude Include="..\..\src\video\winrt\SDL_winrtevents_c.h">
-      <Filter>Source Files</Filter>
-    </ClInclude>
-    <ClInclude Include="..\..\src\video\winrt\SDL_winrtvideo_cpp.h">
-      <Filter>Source Files</Filter>
-    </ClInclude>
-    <ClInclude Include="..\..\src\video\winrt\SDL_winrtmouse_c.h">
-      <Filter>Source Files</Filter>
-    </ClInclude>
-    <ClInclude Include="..\..\include\SDL_config_winrt.h">
-      <Filter>Header Files</Filter>
-    </ClInclude>
-    <ClInclude Include="..\..\src\core\winrt\SDL_winrtapp_direct3d.h">
-      <Filter>Source Files</Filter>
-    </ClInclude>
-    <ClInclude Include="..\..\src\core\winrt\SDL_winrtapp_xaml.h">
-      <Filter>Source Files</Filter>
-    </ClInclude>
-    <ClInclude Include="..\..\src\core\winrt\SDL_winrtapp_common.h">
-      <Filter>Source Files</Filter>
-    </ClInclude>
-    <ClInclude Include="..\..\include\SDL_filesystem.h">
-      <Filter>Header Files</Filter>
-    </ClInclude>
-    <ClInclude Include="..\..\src\video\winrt\SDL_winrtopengles.h">
-      <Filter>Source Files</Filter>
-    </ClInclude>
-    <ClInclude Include="..\..\src\video\SDL_egl.h">
-      <Filter>Source Files</Filter>
-    </ClInclude>
-    <ClInclude Include="..\..\include\SDL_opengles2.h">
-      <Filter>Header Files</Filter>
-    </ClInclude>
-    <ClInclude Include="..\..\include\SDL_egl.h">
-      <Filter>Header Files</Filter>
-    </ClInclude>
-    <ClInclude Include="..\..\src\render\opengles2\SDL_gles2funcs.h">
-      <Filter>Source Files</Filter>
-    </ClInclude>
-    <ClInclude Include="..\..\src\render\opengles2\SDL_shaders_gles2.h">
-      <Filter>Source Files</Filter>
-    </ClInclude>
-    <ClInclude Include="..\..\src\SDL_internal.h">
-      <Filter>Source Files</Filter>
-    </ClInclude>
-<<<<<<< HEAD
-    <ClInclude Include="..\..\src\render\direct3d11\SDL_render_d3d11_winrthelpers_cpp.h">
-      <Filter>Source Files</Filter>
-    </ClInclude>
-    <ClInclude Include="..\..\src\render\SDL_d3dmath.h">
-      <Filter>Source Files</Filter>
-    </ClInclude>
-    <ClInclude Include="..\..\src\dynapi\SDL_dynapi.h">
-      <Filter>Source Files</Filter>
-    </ClInclude>
-    <ClInclude Include="..\..\src\dynapi\SDL_dynapi_overrides.h">
-      <Filter>Source Files</Filter>
-    </ClInclude>
-    <ClInclude Include="..\..\src\dynapi\SDL_dynapi_procs.h">
-      <Filter>Source Files</Filter>
-    </ClInclude>
-=======
-    <ClInclude Include="..\..\src\render\direct3d11\SDL_render_winrt.h" />
-    <ClInclude Include="..\..\src\render\SDL_d3dmath.h" />
->>>>>>> 90cc00f2
-  </ItemGroup>
-  <ItemGroup>
-    <Filter Include="Header Files">
-      <UniqueIdentifier>{20773b57-7034-4c24-af5a-334844585f1b}</UniqueIdentifier>
-    </Filter>
-    <Filter Include="Source Files">
-      <UniqueIdentifier>{ddf04d85-6a87-4c5a-bc52-869b38f45a61}</UniqueIdentifier>
-    </Filter>
-  </ItemGroup>
+﻿<?xml version="1.0" encoding="utf-8"?>
+<Project ToolsVersion="4.0" xmlns="http://schemas.microsoft.com/developer/msbuild/2003">
+  <ItemGroup>
+    <ClCompile Include="..\..\src\SDL.c">
+      <Filter>Source Files</Filter>
+    </ClCompile>
+    <ClCompile Include="..\..\src\SDL_assert.c">
+      <Filter>Source Files</Filter>
+    </ClCompile>
+    <ClCompile Include="..\..\src\atomic\SDL_atomic.c">
+      <Filter>Source Files</Filter>
+    </ClCompile>
+    <ClCompile Include="..\..\src\audio\SDL_audio.c">
+      <Filter>Source Files</Filter>
+    </ClCompile>
+    <ClCompile Include="..\..\src\audio\SDL_audiocvt.c">
+      <Filter>Source Files</Filter>
+    </ClCompile>
+    <ClCompile Include="..\..\src\audio\SDL_audiodev.c">
+      <Filter>Source Files</Filter>
+    </ClCompile>
+    <ClCompile Include="..\..\src\audio\SDL_audiotypecvt.c">
+      <Filter>Source Files</Filter>
+    </ClCompile>
+    <ClCompile Include="..\..\src\render\software\SDL_blendfillrect.c">
+      <Filter>Source Files</Filter>
+    </ClCompile>
+    <ClCompile Include="..\..\src\render\software\SDL_blendline.c">
+      <Filter>Source Files</Filter>
+    </ClCompile>
+    <ClCompile Include="..\..\src\render\software\SDL_blendpoint.c">
+      <Filter>Source Files</Filter>
+    </ClCompile>
+    <ClCompile Include="..\..\src\video\SDL_blit.c">
+      <Filter>Source Files</Filter>
+    </ClCompile>
+    <ClCompile Include="..\..\src\video\SDL_blit_0.c">
+      <Filter>Source Files</Filter>
+    </ClCompile>
+    <ClCompile Include="..\..\src\video\SDL_blit_1.c">
+      <Filter>Source Files</Filter>
+    </ClCompile>
+    <ClCompile Include="..\..\src\video\SDL_blit_A.c">
+      <Filter>Source Files</Filter>
+    </ClCompile>
+    <ClCompile Include="..\..\src\video\SDL_blit_auto.c">
+      <Filter>Source Files</Filter>
+    </ClCompile>
+    <ClCompile Include="..\..\src\video\SDL_blit_copy.c">
+      <Filter>Source Files</Filter>
+    </ClCompile>
+    <ClCompile Include="..\..\src\video\SDL_blit_N.c">
+      <Filter>Source Files</Filter>
+    </ClCompile>
+    <ClCompile Include="..\..\src\video\SDL_blit_slow.c">
+      <Filter>Source Files</Filter>
+    </ClCompile>
+    <ClCompile Include="..\..\src\video\SDL_bmp.c">
+      <Filter>Source Files</Filter>
+    </ClCompile>
+    <ClCompile Include="..\..\src\video\SDL_clipboard.c">
+      <Filter>Source Files</Filter>
+    </ClCompile>
+    <ClCompile Include="..\..\src\events\SDL_clipboardevents.c">
+      <Filter>Source Files</Filter>
+    </ClCompile>
+    <ClCompile Include="..\..\src\audio\disk\SDL_diskaudio.c">
+      <Filter>Source Files</Filter>
+    </ClCompile>
+    <ClCompile Include="..\..\src\render\software\SDL_drawline.c">
+      <Filter>Source Files</Filter>
+    </ClCompile>
+    <ClCompile Include="..\..\src\render\software\SDL_drawpoint.c">
+      <Filter>Source Files</Filter>
+    </ClCompile>
+    <ClCompile Include="..\..\src\events\SDL_dropevents.c">
+      <Filter>Source Files</Filter>
+    </ClCompile>
+    <ClCompile Include="..\..\src\audio\dummy\SDL_dummyaudio.c">
+      <Filter>Source Files</Filter>
+    </ClCompile>
+    <ClCompile Include="..\..\src\SDL_error.c">
+      <Filter>Source Files</Filter>
+    </ClCompile>
+    <ClCompile Include="..\..\src\events\SDL_events.c">
+      <Filter>Source Files</Filter>
+    </ClCompile>
+    <ClCompile Include="..\..\src\video\SDL_fillrect.c">
+      <Filter>Source Files</Filter>
+    </ClCompile>
+    <ClCompile Include="..\..\src\events\SDL_gesture.c">
+      <Filter>Source Files</Filter>
+    </ClCompile>
+    <ClCompile Include="..\..\src\stdlib\SDL_getenv.c">
+      <Filter>Source Files</Filter>
+    </ClCompile>
+    <ClCompile Include="..\..\src\haptic\SDL_haptic.c">
+      <Filter>Source Files</Filter>
+    </ClCompile>
+    <ClCompile Include="..\..\src\SDL_hints.c">
+      <Filter>Source Files</Filter>
+    </ClCompile>
+    <ClCompile Include="..\..\src\stdlib\SDL_iconv.c">
+      <Filter>Source Files</Filter>
+    </ClCompile>
+    <ClCompile Include="..\..\src\joystick\SDL_joystick.c">
+      <Filter>Source Files</Filter>
+    </ClCompile>
+    <ClCompile Include="..\..\src\events\SDL_keyboard.c">
+      <Filter>Source Files</Filter>
+    </ClCompile>
+    <ClCompile Include="..\..\src\SDL_log.c">
+      <Filter>Source Files</Filter>
+    </ClCompile>
+    <ClCompile Include="..\..\src\audio\SDL_mixer.c">
+      <Filter>Source Files</Filter>
+    </ClCompile>
+    <ClCompile Include="..\..\src\events\SDL_mouse.c">
+      <Filter>Source Files</Filter>
+    </ClCompile>
+    <ClCompile Include="..\..\src\video\dummy\SDL_nullevents.c">
+      <Filter>Source Files</Filter>
+    </ClCompile>
+    <ClCompile Include="..\..\src\video\dummy\SDL_nullframebuffer.c">
+      <Filter>Source Files</Filter>
+    </ClCompile>
+    <ClCompile Include="..\..\src\video\dummy\SDL_nullvideo.c">
+      <Filter>Source Files</Filter>
+    </ClCompile>
+    <ClCompile Include="..\..\src\video\SDL_pixels.c">
+      <Filter>Source Files</Filter>
+    </ClCompile>
+    <ClCompile Include="..\..\src\stdlib\SDL_qsort.c">
+      <Filter>Source Files</Filter>
+    </ClCompile>
+    <ClCompile Include="..\..\src\events\SDL_quit.c">
+      <Filter>Source Files</Filter>
+    </ClCompile>
+    <ClCompile Include="..\..\src\video\SDL_rect.c">
+      <Filter>Source Files</Filter>
+    </ClCompile>
+    <ClCompile Include="..\..\src\render\SDL_render.c">
+      <Filter>Source Files</Filter>
+    </ClCompile>
+    <ClCompile Include="..\..\src\render\software\SDL_render_sw.c">
+      <Filter>Source Files</Filter>
+    </ClCompile>
+    <ClCompile Include="..\..\src\video\SDL_RLEaccel.c">
+      <Filter>Source Files</Filter>
+    </ClCompile>
+    <ClCompile Include="..\..\src\render\software\SDL_rotate.c">
+      <Filter>Source Files</Filter>
+    </ClCompile>
+    <ClCompile Include="..\..\src\file\SDL_rwops.c">
+      <Filter>Source Files</Filter>
+    </ClCompile>
+    <ClCompile Include="..\..\src\video\SDL_shape.c">
+      <Filter>Source Files</Filter>
+    </ClCompile>
+    <ClCompile Include="..\..\src\atomic\SDL_spinlock.c">
+      <Filter>Source Files</Filter>
+    </ClCompile>
+    <ClCompile Include="..\..\src\stdlib\SDL_stdlib.c">
+      <Filter>Source Files</Filter>
+    </ClCompile>
+    <ClCompile Include="..\..\src\video\SDL_stretch.c">
+      <Filter>Source Files</Filter>
+    </ClCompile>
+    <ClCompile Include="..\..\src\stdlib\SDL_string.c">
+      <Filter>Source Files</Filter>
+    </ClCompile>
+    <ClCompile Include="..\..\src\video\SDL_surface.c">
+      <Filter>Source Files</Filter>
+    </ClCompile>
+    <ClCompile Include="..\..\src\thread\stdcpp\SDL_syscond.cpp">
+      <Filter>Source Files</Filter>
+    </ClCompile>
+    <ClCompile Include="..\..\src\haptic\dummy\SDL_syshaptic.c">
+      <Filter>Source Files</Filter>
+    </ClCompile>
+    <ClCompile Include="..\..\src\loadso\windows\SDL_sysloadso.c">
+      <Filter>Source Files</Filter>
+    </ClCompile>
+    <ClCompile Include="..\..\src\thread\stdcpp\SDL_sysmutex.cpp">
+      <Filter>Source Files</Filter>
+    </ClCompile>
+    <ClCompile Include="..\..\src\thread\generic\SDL_syssem.c">
+      <Filter>Source Files</Filter>
+    </ClCompile>
+    <ClCompile Include="..\..\src\thread\stdcpp\SDL_systhread.cpp">
+      <Filter>Source Files</Filter>
+    </ClCompile>
+    <ClCompile Include="..\..\src\timer\windows\SDL_systimer.c">
+      <Filter>Source Files</Filter>
+    </ClCompile>
+    <ClCompile Include="..\..\src\thread\SDL_thread.c">
+      <Filter>Source Files</Filter>
+    </ClCompile>
+    <ClCompile Include="..\..\src\timer\SDL_timer.c">
+      <Filter>Source Files</Filter>
+    </ClCompile>
+    <ClCompile Include="..\..\src\events\SDL_touch.c">
+      <Filter>Source Files</Filter>
+    </ClCompile>
+    <ClCompile Include="..\..\src\video\SDL_video.c">
+      <Filter>Source Files</Filter>
+    </ClCompile>
+    <ClCompile Include="..\..\src\audio\SDL_wave.c">
+      <Filter>Source Files</Filter>
+    </ClCompile>
+    <ClCompile Include="..\..\src\events\SDL_windowevents.c">
+      <Filter>Source Files</Filter>
+    </ClCompile>
+    <ClCompile Include="..\..\src\core\windows\SDL_windows.c">
+      <Filter>Source Files</Filter>
+    </ClCompile>
+    <ClCompile Include="..\..\src\audio\xaudio2\SDL_xaudio2.c">
+      <Filter>Source Files</Filter>
+    </ClCompile>
+    <ClCompile Include="..\..\src\audio\xaudio2\SDL_xaudio2_winrthelpers.cpp">
+      <Filter>Source Files</Filter>
+    </ClCompile>
+    <ClCompile Include="..\..\src\render\SDL_yuv_mmx.c">
+      <Filter>Source Files</Filter>
+    </ClCompile>
+    <ClCompile Include="..\..\src\render\SDL_yuv_sw.c">
+      <Filter>Source Files</Filter>
+    </ClCompile>
+    <ClCompile Include="..\..\src\cpuinfo\SDL_cpuinfo.c">
+      <Filter>Source Files</Filter>
+    </ClCompile>
+    <ClCompile Include="..\..\src\joystick\SDL_gamecontroller.c">
+      <Filter>Source Files</Filter>
+    </ClCompile>
+    <ClCompile Include="..\..\src\stdlib\SDL_malloc.c">
+      <Filter>Source Files</Filter>
+    </ClCompile>
+    <ClCompile Include="..\..\src\video\winrt\SDL_winrtevents.cpp">
+      <Filter>Source Files</Filter>
+    </ClCompile>
+    <ClCompile Include="..\..\src\video\winrt\SDL_winrtmouse.cpp">
+      <Filter>Source Files</Filter>
+    </ClCompile>
+    <ClCompile Include="..\..\src\video\winrt\SDL_winrtvideo.cpp">
+      <Filter>Source Files</Filter>
+    </ClCompile>
+    <ClCompile Include="..\..\src\video\winrt\SDL_winrtkeyboard.cpp">
+      <Filter>Source Files</Filter>
+    </ClCompile>
+    <ClCompile Include="..\..\src\joystick\winrt\SDL_xinputjoystick.c">
+      <Filter>Source Files</Filter>
+    </ClCompile>
+    <ClCompile Include="..\..\src\video\winrt\SDL_winrtpointerinput.cpp">
+      <Filter>Source Files</Filter>
+    </ClCompile>
+    <ClCompile Include="..\..\src\core\winrt\SDL_winrtapp_direct3d.cpp">
+      <Filter>Source Files</Filter>
+    </ClCompile>
+    <ClCompile Include="..\..\src\core\winrt\SDL_winrtapp_xaml.cpp">
+      <Filter>Source Files</Filter>
+    </ClCompile>
+    <ClCompile Include="..\..\src\core\winrt\SDL_winrtapp_common.cpp">
+      <Filter>Source Files</Filter>
+    </ClCompile>
+    <ClCompile Include="..\..\src\filesystem\winrt\SDL_sysfilesystem.cpp">
+      <Filter>Source Files</Filter>
+    </ClCompile>
+    <ClCompile Include="..\..\src\video\SDL_egl.c">
+      <Filter>Source Files</Filter>
+    </ClCompile>
+    <ClCompile Include="..\..\src\video\winrt\SDL_winrtopengles.cpp">
+      <Filter>Source Files</Filter>
+    </ClCompile>
+    <ClCompile Include="..\..\src\render\opengles2\SDL_render_gles2.c">
+      <Filter>Source Files</Filter>
+    </ClCompile>
+    <ClCompile Include="..\..\src\render\opengles2\SDL_shaders_gles2.c">
+      <Filter>Source Files</Filter>
+    </ClCompile>
+    <ClCompile Include="..\..\src\render\direct3d11\SDL_render_d3d11.c">
+      <Filter>Source Files</Filter>
+    </ClCompile>
+    <ClCompile Include="..\..\src\render\SDL_d3dmath.c">
+      <Filter>Source Files</Filter>
+    </ClCompile>
+    <ClCompile Include="..\..\src\dynapi\SDL_dynapi.c">
+      <Filter>Source Files</Filter>
+    </ClCompile>
+    <ClCompile Include="..\..\src\power\SDL_power.c">
+      <Filter>Source Files</Filter>
+    </ClCompile>
+    <ClCompile Include="..\..\src\render\direct3d11\SDL_render_winrt.cpp">
+      <Filter>Source Files</Filter>
+    </ClCompile>
+    <ClCompile Include="..\..\src\power\winrt\SDL_syspower.cpp">
+      <Filter>Source Files</Filter>
+    </ClCompile>
+  </ItemGroup>
+  <ItemGroup>
+    <ClInclude Include="..\..\include\begin_code.h">
+      <Filter>Header Files</Filter>
+    </ClInclude>
+    <ClInclude Include="..\..\include\close_code.h">
+      <Filter>Header Files</Filter>
+    </ClInclude>
+    <ClInclude Include="..\..\include\SDL_assert.h">
+      <Filter>Header Files</Filter>
+    </ClInclude>
+    <ClInclude Include="..\..\include\SDL.h">
+      <Filter>Header Files</Filter>
+    </ClInclude>
+    <ClInclude Include="..\..\src\SDL_error_c.h">
+      <Filter>Source Files</Filter>
+    </ClInclude>
+    <ClInclude Include="..\..\src\events\SDL_events_c.h">
+      <Filter>Source Files</Filter>
+    </ClInclude>
+    <ClInclude Include="..\..\src\haptic\SDL_haptic_c.h">
+      <Filter>Source Files</Filter>
+    </ClInclude>
+    <ClInclude Include="..\..\src\SDL_hints_c.h">
+      <Filter>Source Files</Filter>
+    </ClInclude>
+    <ClInclude Include="..\..\src\events\SDL_mouse_c.h">
+      <Filter>Source Files</Filter>
+    </ClInclude>
+    <ClInclude Include="..\..\src\thread\stdcpp\SDL_sysmutex_c.h">
+      <Filter>Source Files</Filter>
+    </ClInclude>
+    <ClInclude Include="..\..\include\SDL_types.h">
+      <Filter>Header Files</Filter>
+    </ClInclude>
+    <ClInclude Include="..\..\src\SDL_assert_c.h">
+      <Filter>Source Files</Filter>
+    </ClInclude>
+    <ClInclude Include="..\..\src\audio\SDL_audio_c.h">
+      <Filter>Source Files</Filter>
+    </ClInclude>
+    <ClInclude Include="..\..\src\audio\SDL_audiodev_c.h">
+      <Filter>Source Files</Filter>
+    </ClInclude>
+    <ClInclude Include="..\..\src\events\SDL_clipboardevents_c.h">
+      <Filter>Source Files</Filter>
+    </ClInclude>
+    <ClInclude Include="..\..\src\events\SDL_dropevents_c.h">
+      <Filter>Source Files</Filter>
+    </ClInclude>
+    <ClInclude Include="..\..\src\joystick\SDL_joystick_c.h">
+      <Filter>Source Files</Filter>
+    </ClInclude>
+    <ClInclude Include="..\..\src\events\SDL_keyboard_c.h">
+      <Filter>Source Files</Filter>
+    </ClInclude>
+    <ClInclude Include="..\..\src\video\dummy\SDL_nullevents_c.h">
+      <Filter>Source Files</Filter>
+    </ClInclude>
+    <ClInclude Include="..\..\src\video\dummy\SDL_nullframebuffer_c.h">
+      <Filter>Source Files</Filter>
+    </ClInclude>
+    <ClInclude Include="..\..\src\video\SDL_pixels_c.h">
+      <Filter>Source Files</Filter>
+    </ClInclude>
+    <ClInclude Include="..\..\src\render\software\SDL_render_sw_c.h">
+      <Filter>Source Files</Filter>
+    </ClInclude>
+    <ClInclude Include="..\..\src\video\SDL_RLEaccel_c.h">
+      <Filter>Source Files</Filter>
+    </ClInclude>
+    <ClInclude Include="..\..\src\thread\stdcpp\SDL_systhread_c.h">
+      <Filter>Source Files</Filter>
+    </ClInclude>
+    <ClInclude Include="..\..\src\thread\SDL_thread_c.h">
+      <Filter>Source Files</Filter>
+    </ClInclude>
+    <ClInclude Include="..\..\src\timer\SDL_timer_c.h">
+      <Filter>Source Files</Filter>
+    </ClInclude>
+    <ClInclude Include="..\..\src\events\SDL_touch_c.h">
+      <Filter>Source Files</Filter>
+    </ClInclude>
+    <ClInclude Include="..\..\src\events\SDL_windowevents_c.h">
+      <Filter>Source Files</Filter>
+    </ClInclude>
+    <ClInclude Include="..\..\src\render\SDL_yuv_sw_c.h">
+      <Filter>Source Files</Filter>
+    </ClInclude>
+    <ClInclude Include="..\..\include\SDL_audio.h">
+      <Filter>Header Files</Filter>
+    </ClInclude>
+    <ClInclude Include="..\..\include\SDL_atomic.h">
+      <Filter>Header Files</Filter>
+    </ClInclude>
+    <ClInclude Include="..\..\include\SDL_blendmode.h">
+      <Filter>Header Files</Filter>
+    </ClInclude>
+    <ClInclude Include="..\..\include\SDL_clipboard.h">
+      <Filter>Header Files</Filter>
+    </ClInclude>
+    <ClInclude Include="..\..\src\audio\SDL_audiomem.h">
+      <Filter>Source Files</Filter>
+    </ClInclude>
+    <ClInclude Include="..\..\src\render\software\SDL_blendfillrect.h">
+      <Filter>Source Files</Filter>
+    </ClInclude>
+    <ClInclude Include="..\..\src\render\software\SDL_blendline.h">
+      <Filter>Source Files</Filter>
+    </ClInclude>
+    <ClInclude Include="..\..\src\render\software\SDL_blendpoint.h">
+      <Filter>Source Files</Filter>
+    </ClInclude>
+    <ClInclude Include="..\..\src\video\SDL_blit.h">
+      <Filter>Source Files</Filter>
+    </ClInclude>
+    <ClInclude Include="..\..\src\video\SDL_blit_auto.h">
+      <Filter>Source Files</Filter>
+    </ClInclude>
+    <ClInclude Include="..\..\src\video\SDL_blit_copy.h">
+      <Filter>Source Files</Filter>
+    </ClInclude>
+    <ClInclude Include="..\..\src\video\SDL_blit_slow.h">
+      <Filter>Source Files</Filter>
+    </ClInclude>
+    <ClInclude Include="..\..\src\render\mmx.h">
+      <Filter>Source Files</Filter>
+    </ClInclude>
+    <ClInclude Include="..\..\include\SDL_config.h">
+      <Filter>Header Files</Filter>
+    </ClInclude>
+    <ClInclude Include="..\..\include\SDL_config_minimal.h">
+      <Filter>Header Files</Filter>
+    </ClInclude>
+    <ClInclude Include="..\..\include\SDL_copying.h">
+      <Filter>Header Files</Filter>
+    </ClInclude>
+    <ClInclude Include="..\..\include\SDL_cpuinfo.h">
+      <Filter>Header Files</Filter>
+    </ClInclude>
+    <ClInclude Include="..\..\src\audio\disk\SDL_diskaudio.h">
+      <Filter>Source Files</Filter>
+    </ClInclude>
+    <ClInclude Include="..\..\src\render\software\SDL_draw.h">
+      <Filter>Source Files</Filter>
+    </ClInclude>
+    <ClInclude Include="..\..\src\render\software\SDL_drawline.h">
+      <Filter>Source Files</Filter>
+    </ClInclude>
+    <ClInclude Include="..\..\src\render\software\SDL_drawpoint.h">
+      <Filter>Source Files</Filter>
+    </ClInclude>
+    <ClInclude Include="..\..\src\audio\dummy\SDL_dummyaudio.h">
+      <Filter>Source Files</Filter>
+    </ClInclude>
+    <ClInclude Include="..\..\include\SDL_endian.h">
+      <Filter>Header Files</Filter>
+    </ClInclude>
+    <ClInclude Include="..\..\include\SDL_error.h">
+      <Filter>Header Files</Filter>
+    </ClInclude>
+    <ClInclude Include="..\..\include\SDL_events.h">
+      <Filter>Header Files</Filter>
+    </ClInclude>
+    <ClInclude Include="..\..\src\SDL_fatal.h">
+      <Filter>Source Files</Filter>
+    </ClInclude>
+    <ClInclude Include="..\..\include\SDL_main.h">
+      <Filter>Header Files</Filter>
+    </ClInclude>
+    <ClInclude Include="..\..\include\SDL_haptic.h">
+      <Filter>Header Files</Filter>
+    </ClInclude>
+    <ClInclude Include="..\..\include\SDL_hints.h">
+      <Filter>Header Files</Filter>
+    </ClInclude>
+    <ClInclude Include="..\..\include\SDL_input.h">
+      <Filter>Header Files</Filter>
+    </ClInclude>
+    <ClInclude Include="..\..\include\SDL_joystick.h">
+      <Filter>Header Files</Filter>
+    </ClInclude>
+    <ClInclude Include="..\..\include\SDL_keyboard.h">
+      <Filter>Header Files</Filter>
+    </ClInclude>
+    <ClInclude Include="..\..\include\SDL_keycode.h">
+      <Filter>Header Files</Filter>
+    </ClInclude>
+    <ClInclude Include="..\..\include\SDL_loadso.h">
+      <Filter>Header Files</Filter>
+    </ClInclude>
+    <ClInclude Include="..\..\include\SDL_log.h">
+      <Filter>Header Files</Filter>
+    </ClInclude>
+    <ClInclude Include="..\..\include\SDL_name.h">
+      <Filter>Header Files</Filter>
+    </ClInclude>
+    <ClInclude Include="..\..\include\SDL_mouse.h">
+      <Filter>Header Files</Filter>
+    </ClInclude>
+    <ClInclude Include="..\..\include\SDL_mutex.h">
+      <Filter>Header Files</Filter>
+    </ClInclude>
+    <ClInclude Include="..\..\src\video\dummy\SDL_nullvideo.h">
+      <Filter>Source Files</Filter>
+    </ClInclude>
+    <ClInclude Include="..\..\include\SDL_quit.h">
+      <Filter>Header Files</Filter>
+    </ClInclude>
+    <ClInclude Include="..\..\include\SDL_pixels.h">
+      <Filter>Header Files</Filter>
+    </ClInclude>
+    <ClInclude Include="..\..\include\SDL_platform.h">
+      <Filter>Header Files</Filter>
+    </ClInclude>
+    <ClInclude Include="..\..\include\SDL_power.h">
+      <Filter>Header Files</Filter>
+    </ClInclude>
+    <ClInclude Include="..\..\src\video\SDL_rect_c.h">
+      <Filter>Source Files</Filter>
+    </ClInclude>
+    <ClInclude Include="..\..\include\SDL_rect.h">
+      <Filter>Header Files</Filter>
+    </ClInclude>
+    <ClInclude Include="..\..\src\render\software\SDL_rotate.h">
+      <Filter>Source Files</Filter>
+    </ClInclude>
+    <ClInclude Include="..\..\include\SDL_shape.h">
+      <Filter>Header Files</Filter>
+    </ClInclude>
+    <ClInclude Include="..\..\include\SDL_render.h">
+      <Filter>Header Files</Filter>
+    </ClInclude>
+    <ClInclude Include="..\..\include\SDL_revision.h">
+      <Filter>Header Files</Filter>
+    </ClInclude>
+    <ClInclude Include="..\..\include\SDL_rwops.h">
+      <Filter>Header Files</Filter>
+    </ClInclude>
+    <ClInclude Include="..\..\include\SDL_scancode.h">
+      <Filter>Header Files</Filter>
+    </ClInclude>
+    <ClInclude Include="..\..\include\SDL_surface.h">
+      <Filter>Header Files</Filter>
+    </ClInclude>
+    <ClInclude Include="..\..\include\SDL_stdinc.h">
+      <Filter>Header Files</Filter>
+    </ClInclude>
+    <ClInclude Include="..\..\include\SDL_video.h">
+      <Filter>Header Files</Filter>
+    </ClInclude>
+    <ClInclude Include="..\..\include\SDL_syswm.h">
+      <Filter>Header Files</Filter>
+    </ClInclude>
+    <ClInclude Include="..\..\include\SDL_thread.h">
+      <Filter>Header Files</Filter>
+    </ClInclude>
+    <ClInclude Include="..\..\include\SDL_timer.h">
+      <Filter>Header Files</Filter>
+    </ClInclude>
+    <ClInclude Include="..\..\include\SDL_touch.h">
+      <Filter>Header Files</Filter>
+    </ClInclude>
+    <ClInclude Include="..\..\include\SDL_version.h">
+      <Filter>Header Files</Filter>
+    </ClInclude>
+    <ClInclude Include="..\..\src\video\SDL_shape_internals.h">
+      <Filter>Source Files</Filter>
+    </ClInclude>
+    <ClInclude Include="..\..\src\audio\SDL_sysaudio.h">
+      <Filter>Source Files</Filter>
+    </ClInclude>
+    <ClInclude Include="..\..\src\events\SDL_sysevents.h">
+      <Filter>Source Files</Filter>
+    </ClInclude>
+    <ClInclude Include="..\..\src\haptic\SDL_syshaptic.h">
+      <Filter>Source Files</Filter>
+    </ClInclude>
+    <ClInclude Include="..\..\src\joystick\SDL_sysjoystick.h">
+      <Filter>Source Files</Filter>
+    </ClInclude>
+    <ClInclude Include="..\..\src\render\SDL_sysrender.h">
+      <Filter>Source Files</Filter>
+    </ClInclude>
+    <ClInclude Include="..\..\src\thread\SDL_systhread.h">
+      <Filter>Source Files</Filter>
+    </ClInclude>
+    <ClInclude Include="..\..\src\video\SDL_sysvideo.h">
+      <Filter>Source Files</Filter>
+    </ClInclude>
+    <ClInclude Include="..\..\src\audio\SDL_wave.h">
+      <Filter>Source Files</Filter>
+    </ClInclude>
+    <ClInclude Include="..\..\src\core\windows\SDL_windows.h">
+      <Filter>Source Files</Filter>
+    </ClInclude>
+    <ClInclude Include="..\..\src\audio\xaudio2\SDL_xaudio2_winrthelpers.h">
+      <Filter>Source Files</Filter>
+    </ClInclude>
+    <ClInclude Include="..\..\src\events\blank_cursor.h">
+      <Filter>Source Files</Filter>
+    </ClInclude>
+    <ClInclude Include="..\..\src\events\default_cursor.h">
+      <Filter>Source Files</Filter>
+    </ClInclude>
+    <ClInclude Include="..\..\include\SDL_system.h">
+      <Filter>Header Files</Filter>
+    </ClInclude>
+    <ClInclude Include="..\..\src\joystick\SDL_gamecontrollerdb.h">
+      <Filter>Header Files</Filter>
+    </ClInclude>
+    <ClInclude Include="..\..\src\video\winrt\SDL_winrtevents_c.h">
+      <Filter>Source Files</Filter>
+    </ClInclude>
+    <ClInclude Include="..\..\src\video\winrt\SDL_winrtvideo_cpp.h">
+      <Filter>Source Files</Filter>
+    </ClInclude>
+    <ClInclude Include="..\..\src\video\winrt\SDL_winrtmouse_c.h">
+      <Filter>Source Files</Filter>
+    </ClInclude>
+    <ClInclude Include="..\..\include\SDL_config_winrt.h">
+      <Filter>Header Files</Filter>
+    </ClInclude>
+    <ClInclude Include="..\..\src\core\winrt\SDL_winrtapp_direct3d.h">
+      <Filter>Source Files</Filter>
+    </ClInclude>
+    <ClInclude Include="..\..\src\core\winrt\SDL_winrtapp_xaml.h">
+      <Filter>Source Files</Filter>
+    </ClInclude>
+    <ClInclude Include="..\..\src\core\winrt\SDL_winrtapp_common.h">
+      <Filter>Source Files</Filter>
+    </ClInclude>
+    <ClInclude Include="..\..\include\SDL_filesystem.h">
+      <Filter>Header Files</Filter>
+    </ClInclude>
+    <ClInclude Include="..\..\src\video\winrt\SDL_winrtopengles.h">
+      <Filter>Source Files</Filter>
+    </ClInclude>
+    <ClInclude Include="..\..\src\video\SDL_egl.h">
+      <Filter>Source Files</Filter>
+    </ClInclude>
+    <ClInclude Include="..\..\include\SDL_opengles2.h">
+      <Filter>Header Files</Filter>
+    </ClInclude>
+    <ClInclude Include="..\..\include\SDL_egl.h">
+      <Filter>Header Files</Filter>
+    </ClInclude>
+    <ClInclude Include="..\..\src\render\opengles2\SDL_gles2funcs.h">
+      <Filter>Source Files</Filter>
+    </ClInclude>
+    <ClInclude Include="..\..\src\render\opengles2\SDL_shaders_gles2.h">
+      <Filter>Source Files</Filter>
+    </ClInclude>
+    <ClInclude Include="..\..\src\SDL_internal.h">
+      <Filter>Source Files</Filter>
+    </ClInclude>
+    <ClInclude Include="..\..\src\render\SDL_d3dmath.h">
+      <Filter>Source Files</Filter>
+    </ClInclude>
+    <ClInclude Include="..\..\src\dynapi\SDL_dynapi.h">
+      <Filter>Source Files</Filter>
+    </ClInclude>
+    <ClInclude Include="..\..\src\dynapi\SDL_dynapi_overrides.h">
+      <Filter>Source Files</Filter>
+    </ClInclude>
+    <ClInclude Include="..\..\src\dynapi\SDL_dynapi_procs.h">
+      <Filter>Source Files</Filter>
+    </ClInclude>
+    <ClInclude Include="..\..\src\render\direct3d11\SDL_render_winrt.h">
+      <Filter>Source Files</Filter>
+    </ClInclude>
+  </ItemGroup>
+  <ItemGroup>
+    <Filter Include="Header Files">
+      <UniqueIdentifier>{20773b57-7034-4c24-af5a-334844585f1b}</UniqueIdentifier>
+    </Filter>
+    <Filter Include="Source Files">
+      <UniqueIdentifier>{ddf04d85-6a87-4c5a-bc52-869b38f45a61}</UniqueIdentifier>
+    </Filter>
+  </ItemGroup>
 </Project>