--- conflicted
+++ resolved
@@ -75,12 +75,11 @@
 #endif
 extern void WIN_SetError(const char *prefix);
 
-<<<<<<< HEAD
 enum { RENDER_NONE, RENDER_D3D, RENDER_DDRAW, RENDER_GDI, RENDER_GAPI, RENDER_RAW };
 
 typedef BOOL  (*PFNSHFullScreen)(HWND, DWORD);
 typedef void  (*PFCoordTransform)(SDL_Window*, POINT*);
-=======
+
 typedef struct  
 {
     void **lpVtbl;
@@ -111,7 +110,6 @@
     DWORD               fdwInit;                        
     DWORD               dwReserve[3];                   
 } INPUTCONTEXT2, *PINPUTCONTEXT2, NEAR *NPINPUTCONTEXT2, FAR *LPINPUTCONTEXT2;  
->>>>>>> 7d245d05
 
 /* Private display data */
 
