/*
  Simple DirectMedia Layer
  Copyright (C) 1997-2016 Sam Lantinga <slouken@libsdl.org>

  This software is provided 'as-is', without any express or implied
  warranty.  In no event will the authors be held liable for any damages
  arising from the use of this software.

  Permission is granted to anyone to use this software for any purpose,
  including commercial applications, and to alter it and redistribute it
  freely, subject to the following restrictions:

  1. The origin of this software must not be misrepresented; you must not
     claim that you wrote the original software. If you use this software
     in a product, an acknowledgment in the product documentation would be
     appreciated but is not required.
  2. Altered source versions must be plainly marked as such, and must not be
     misrepresented as being the original software.
  3. This notice may not be removed or altered from any source distribution.
*/


#include "../../SDL_internal.h"

#if SDL_VIDEO_DRIVER_EMSCRIPTEN

#include <emscripten/html5.h>

#include "../../events/SDL_events_c.h"
#include "../../events/SDL_keyboard_c.h"
#include "../../events/SDL_touch_c.h"

#include "SDL_emscriptenevents.h"
#include "SDL_emscriptenvideo.h"

#include "SDL_hints.h"

#define FULLSCREEN_MASK ( SDL_WINDOW_FULLSCREEN_DESKTOP | SDL_WINDOW_FULLSCREEN )

/*
.keyCode to scancode
https://developer.mozilla.org/en-US/docs/Web/API/KeyboardEvent
https://developer.mozilla.org/en-US/docs/Web/API/KeyboardEvent/keyCode
*/
static const SDL_Scancode emscripten_scancode_table[] = {
    /*  0 */    SDL_SCANCODE_UNKNOWN,
    /*  1 */    SDL_SCANCODE_UNKNOWN,
    /*  2 */    SDL_SCANCODE_UNKNOWN,
    /*  3 */    SDL_SCANCODE_CANCEL,
    /*  4 */    SDL_SCANCODE_UNKNOWN,
    /*  5 */    SDL_SCANCODE_UNKNOWN,
    /*  6 */    SDL_SCANCODE_HELP,
    /*  7 */    SDL_SCANCODE_UNKNOWN,
    /*  8 */    SDL_SCANCODE_BACKSPACE,
    /*  9 */    SDL_SCANCODE_TAB,
    /*  10 */   SDL_SCANCODE_UNKNOWN,
    /*  11 */   SDL_SCANCODE_UNKNOWN,
    /*  12 */   SDL_SCANCODE_UNKNOWN,
    /*  13 */   SDL_SCANCODE_RETURN,
    /*  14 */   SDL_SCANCODE_UNKNOWN,
    /*  15 */   SDL_SCANCODE_UNKNOWN,
    /*  16 */   SDL_SCANCODE_LSHIFT,
    /*  17 */   SDL_SCANCODE_LCTRL,
    /*  18 */   SDL_SCANCODE_LALT,
    /*  19 */   SDL_SCANCODE_PAUSE,
    /*  20 */   SDL_SCANCODE_CAPSLOCK,
    /*  21 */   SDL_SCANCODE_UNKNOWN,
    /*  22 */   SDL_SCANCODE_UNKNOWN,
    /*  23 */   SDL_SCANCODE_UNKNOWN,
    /*  24 */   SDL_SCANCODE_UNKNOWN,
    /*  25 */   SDL_SCANCODE_UNKNOWN,
    /*  26 */   SDL_SCANCODE_UNKNOWN,
    /*  27 */   SDL_SCANCODE_ESCAPE,
    /*  28 */   SDL_SCANCODE_UNKNOWN,
    /*  29 */   SDL_SCANCODE_UNKNOWN,
    /*  30 */   SDL_SCANCODE_UNKNOWN,
    /*  31 */   SDL_SCANCODE_UNKNOWN,
    /*  32 */   SDL_SCANCODE_SPACE,
    /*  33 */   SDL_SCANCODE_PAGEUP,
    /*  34 */   SDL_SCANCODE_PAGEDOWN,
    /*  35 */   SDL_SCANCODE_END,
    /*  36 */   SDL_SCANCODE_HOME,
    /*  37 */   SDL_SCANCODE_LEFT,
    /*  38 */   SDL_SCANCODE_UP,
    /*  39 */   SDL_SCANCODE_RIGHT,
    /*  40 */   SDL_SCANCODE_DOWN,
    /*  41 */   SDL_SCANCODE_UNKNOWN,
    /*  42 */   SDL_SCANCODE_UNKNOWN,
    /*  43 */   SDL_SCANCODE_UNKNOWN,
    /*  44 */   SDL_SCANCODE_UNKNOWN,
    /*  45 */   SDL_SCANCODE_INSERT,
    /*  46 */   SDL_SCANCODE_DELETE,
    /*  47 */   SDL_SCANCODE_UNKNOWN,
    /*  48 */   SDL_SCANCODE_0,
    /*  49 */   SDL_SCANCODE_1,
    /*  50 */   SDL_SCANCODE_2,
    /*  51 */   SDL_SCANCODE_3,
    /*  52 */   SDL_SCANCODE_4,
    /*  53 */   SDL_SCANCODE_5,
    /*  54 */   SDL_SCANCODE_6,
    /*  55 */   SDL_SCANCODE_7,
    /*  56 */   SDL_SCANCODE_8,
    /*  57 */   SDL_SCANCODE_9,
    /*  58 */   SDL_SCANCODE_UNKNOWN,
    /*  59 */   SDL_SCANCODE_SEMICOLON,
    /*  60 */   SDL_SCANCODE_UNKNOWN,
    /*  61 */   SDL_SCANCODE_EQUALS,
    /*  62 */   SDL_SCANCODE_UNKNOWN,
    /*  63 */   SDL_SCANCODE_UNKNOWN,
    /*  64 */   SDL_SCANCODE_UNKNOWN,
    /*  65 */   SDL_SCANCODE_A,
    /*  66 */   SDL_SCANCODE_B,
    /*  67 */   SDL_SCANCODE_C,
    /*  68 */   SDL_SCANCODE_D,
    /*  69 */   SDL_SCANCODE_E,
    /*  70 */   SDL_SCANCODE_F,
    /*  71 */   SDL_SCANCODE_G,
    /*  72 */   SDL_SCANCODE_H,
    /*  73 */   SDL_SCANCODE_I,
    /*  74 */   SDL_SCANCODE_J,
    /*  75 */   SDL_SCANCODE_K,
    /*  76 */   SDL_SCANCODE_L,
    /*  77 */   SDL_SCANCODE_M,
    /*  78 */   SDL_SCANCODE_N,
    /*  79 */   SDL_SCANCODE_O,
    /*  80 */   SDL_SCANCODE_P,
    /*  81 */   SDL_SCANCODE_Q,
    /*  82 */   SDL_SCANCODE_R,
    /*  83 */   SDL_SCANCODE_S,
    /*  84 */   SDL_SCANCODE_T,
    /*  85 */   SDL_SCANCODE_U,
    /*  86 */   SDL_SCANCODE_V,
    /*  87 */   SDL_SCANCODE_W,
    /*  88 */   SDL_SCANCODE_X,
    /*  89 */   SDL_SCANCODE_Y,
    /*  90 */   SDL_SCANCODE_Z,
    /*  91 */   SDL_SCANCODE_LGUI,
    /*  92 */   SDL_SCANCODE_UNKNOWN,
    /*  93 */   SDL_SCANCODE_APPLICATION,
    /*  94 */   SDL_SCANCODE_UNKNOWN,
    /*  95 */   SDL_SCANCODE_UNKNOWN,
    /*  96 */   SDL_SCANCODE_KP_0,
    /*  97 */   SDL_SCANCODE_KP_1,
    /*  98 */   SDL_SCANCODE_KP_2,
    /*  99 */   SDL_SCANCODE_KP_3,
    /* 100 */   SDL_SCANCODE_KP_4,
    /* 101 */   SDL_SCANCODE_KP_5,
    /* 102 */   SDL_SCANCODE_KP_6,
    /* 103 */   SDL_SCANCODE_KP_7,
    /* 104 */   SDL_SCANCODE_KP_8,
    /* 105 */   SDL_SCANCODE_KP_9,
    /* 106 */   SDL_SCANCODE_KP_MULTIPLY,
    /* 107 */   SDL_SCANCODE_KP_PLUS,
    /* 108 */   SDL_SCANCODE_UNKNOWN,
    /* 109 */   SDL_SCANCODE_KP_MINUS,
    /* 110 */   SDL_SCANCODE_KP_PERIOD,
    /* 111 */   SDL_SCANCODE_KP_DIVIDE,
    /* 112 */   SDL_SCANCODE_F1,
    /* 113 */   SDL_SCANCODE_F2,
    /* 114 */   SDL_SCANCODE_F3,
    /* 115 */   SDL_SCANCODE_F4,
    /* 116 */   SDL_SCANCODE_F5,
    /* 117 */   SDL_SCANCODE_F6,
    /* 118 */   SDL_SCANCODE_F7,
    /* 119 */   SDL_SCANCODE_F8,
    /* 120 */   SDL_SCANCODE_F9,
    /* 121 */   SDL_SCANCODE_F10,
    /* 122 */   SDL_SCANCODE_F11,
    /* 123 */   SDL_SCANCODE_F12,
    /* 124 */   SDL_SCANCODE_F13,
    /* 125 */   SDL_SCANCODE_F14,
    /* 126 */   SDL_SCANCODE_F15,
    /* 127 */   SDL_SCANCODE_F16,
    /* 128 */   SDL_SCANCODE_F17,
    /* 129 */   SDL_SCANCODE_F18,
    /* 130 */   SDL_SCANCODE_F19,
    /* 131 */   SDL_SCANCODE_F20,
    /* 132 */   SDL_SCANCODE_F21,
    /* 133 */   SDL_SCANCODE_F22,
    /* 134 */   SDL_SCANCODE_F23,
    /* 135 */   SDL_SCANCODE_F24,
    /* 136 */   SDL_SCANCODE_UNKNOWN,
    /* 137 */   SDL_SCANCODE_UNKNOWN,
    /* 138 */   SDL_SCANCODE_UNKNOWN,
    /* 139 */   SDL_SCANCODE_UNKNOWN,
    /* 140 */   SDL_SCANCODE_UNKNOWN,
    /* 141 */   SDL_SCANCODE_UNKNOWN,
    /* 142 */   SDL_SCANCODE_UNKNOWN,
    /* 143 */   SDL_SCANCODE_UNKNOWN,
    /* 144 */   SDL_SCANCODE_NUMLOCKCLEAR,
    /* 145 */   SDL_SCANCODE_SCROLLLOCK,
    /* 146 */   SDL_SCANCODE_UNKNOWN,
    /* 147 */   SDL_SCANCODE_UNKNOWN,
    /* 148 */   SDL_SCANCODE_UNKNOWN,
    /* 149 */   SDL_SCANCODE_UNKNOWN,
    /* 150 */   SDL_SCANCODE_UNKNOWN,
    /* 151 */   SDL_SCANCODE_UNKNOWN,
    /* 152 */   SDL_SCANCODE_UNKNOWN,
    /* 153 */   SDL_SCANCODE_UNKNOWN,
    /* 154 */   SDL_SCANCODE_UNKNOWN,
    /* 155 */   SDL_SCANCODE_UNKNOWN,
    /* 156 */   SDL_SCANCODE_UNKNOWN,
    /* 157 */   SDL_SCANCODE_UNKNOWN,
    /* 158 */   SDL_SCANCODE_UNKNOWN,
    /* 159 */   SDL_SCANCODE_UNKNOWN,
    /* 160 */   SDL_SCANCODE_UNKNOWN,
    /* 161 */   SDL_SCANCODE_UNKNOWN,
    /* 162 */   SDL_SCANCODE_UNKNOWN,
    /* 163 */   SDL_SCANCODE_UNKNOWN,
    /* 164 */   SDL_SCANCODE_UNKNOWN,
    /* 165 */   SDL_SCANCODE_UNKNOWN,
    /* 166 */   SDL_SCANCODE_UNKNOWN,
    /* 167 */   SDL_SCANCODE_UNKNOWN,
    /* 168 */   SDL_SCANCODE_UNKNOWN,
    /* 169 */   SDL_SCANCODE_UNKNOWN,
    /* 170 */   SDL_SCANCODE_UNKNOWN,
    /* 171 */   SDL_SCANCODE_UNKNOWN,
    /* 172 */   SDL_SCANCODE_UNKNOWN,
    /* 173 */   SDL_SCANCODE_MINUS, /*FX*/
    /* 174 */   SDL_SCANCODE_VOLUMEDOWN, /*IE, Chrome*/
    /* 175 */   SDL_SCANCODE_VOLUMEUP, /*IE, Chrome*/
    /* 176 */   SDL_SCANCODE_AUDIONEXT, /*IE, Chrome*/
    /* 177 */   SDL_SCANCODE_AUDIOPREV, /*IE, Chrome*/
    /* 178 */   SDL_SCANCODE_UNKNOWN,
    /* 179 */   SDL_SCANCODE_AUDIOPLAY, /*IE, Chrome*/
    /* 180 */   SDL_SCANCODE_UNKNOWN,
    /* 181 */   SDL_SCANCODE_AUDIOMUTE, /*FX*/
    /* 182 */   SDL_SCANCODE_VOLUMEDOWN, /*FX*/
    /* 183 */   SDL_SCANCODE_VOLUMEUP, /*FX*/
    /* 184 */   SDL_SCANCODE_UNKNOWN,
    /* 185 */   SDL_SCANCODE_UNKNOWN,
    /* 186 */   SDL_SCANCODE_SEMICOLON, /*IE, Chrome, D3E legacy*/
    /* 187 */   SDL_SCANCODE_EQUALS, /*IE, Chrome, D3E legacy*/
    /* 188 */   SDL_SCANCODE_COMMA,
    /* 189 */   SDL_SCANCODE_MINUS, /*IE, Chrome, D3E legacy*/
    /* 190 */   SDL_SCANCODE_PERIOD,
    /* 191 */   SDL_SCANCODE_SLASH,
    /* 192 */   SDL_SCANCODE_GRAVE, /*FX, D3E legacy (SDL_SCANCODE_APOSTROPHE in IE/Chrome)*/
    /* 193 */   SDL_SCANCODE_UNKNOWN,
    /* 194 */   SDL_SCANCODE_UNKNOWN,
    /* 195 */   SDL_SCANCODE_UNKNOWN,
    /* 196 */   SDL_SCANCODE_UNKNOWN,
    /* 197 */   SDL_SCANCODE_UNKNOWN,
    /* 198 */   SDL_SCANCODE_UNKNOWN,
    /* 199 */   SDL_SCANCODE_UNKNOWN,
    /* 200 */   SDL_SCANCODE_UNKNOWN,
    /* 201 */   SDL_SCANCODE_UNKNOWN,
    /* 202 */   SDL_SCANCODE_UNKNOWN,
    /* 203 */   SDL_SCANCODE_UNKNOWN,
    /* 204 */   SDL_SCANCODE_UNKNOWN,
    /* 205 */   SDL_SCANCODE_UNKNOWN,
    /* 206 */   SDL_SCANCODE_UNKNOWN,
    /* 207 */   SDL_SCANCODE_UNKNOWN,
    /* 208 */   SDL_SCANCODE_UNKNOWN,
    /* 209 */   SDL_SCANCODE_UNKNOWN,
    /* 210 */   SDL_SCANCODE_UNKNOWN,
    /* 211 */   SDL_SCANCODE_UNKNOWN,
    /* 212 */   SDL_SCANCODE_UNKNOWN,
    /* 213 */   SDL_SCANCODE_UNKNOWN,
    /* 214 */   SDL_SCANCODE_UNKNOWN,
    /* 215 */   SDL_SCANCODE_UNKNOWN,
    /* 216 */   SDL_SCANCODE_UNKNOWN,
    /* 217 */   SDL_SCANCODE_UNKNOWN,
    /* 218 */   SDL_SCANCODE_UNKNOWN,
    /* 219 */   SDL_SCANCODE_LEFTBRACKET,
    /* 220 */   SDL_SCANCODE_BACKSLASH,
    /* 221 */   SDL_SCANCODE_RIGHTBRACKET,
    /* 222 */   SDL_SCANCODE_APOSTROPHE, /*FX, D3E legacy*/
};


/* "borrowed" from SDL_windowsevents.c */
int
Emscripten_ConvertUTF32toUTF8(Uint32 codepoint, char * text)
{
    if (codepoint <= 0x7F) {
        text[0] = (char) codepoint;
        text[1] = '\0';
    } else if (codepoint <= 0x7FF) {
        text[0] = 0xC0 | (char) ((codepoint >> 6) & 0x1F);
        text[1] = 0x80 | (char) (codepoint & 0x3F);
        text[2] = '\0';
    } else if (codepoint <= 0xFFFF) {
        text[0] = 0xE0 | (char) ((codepoint >> 12) & 0x0F);
        text[1] = 0x80 | (char) ((codepoint >> 6) & 0x3F);
        text[2] = 0x80 | (char) (codepoint & 0x3F);
        text[3] = '\0';
    } else if (codepoint <= 0x10FFFF) {
        text[0] = 0xF0 | (char) ((codepoint >> 18) & 0x0F);
        text[1] = 0x80 | (char) ((codepoint >> 12) & 0x3F);
        text[2] = 0x80 | (char) ((codepoint >> 6) & 0x3F);
        text[3] = 0x80 | (char) (codepoint & 0x3F);
        text[4] = '\0';
    } else {
        return SDL_FALSE;
    }
    return SDL_TRUE;
}

EM_BOOL
Emscripten_HandleMouseMove(int eventType, const EmscriptenMouseEvent *mouseEvent, void *userData)
{
    SDL_WindowData *window_data = userData;
    int mx, my;
    static double residualx = 0, residualy = 0;
    EmscriptenPointerlockChangeEvent pointerlock_status;

    /* rescale (in case canvas is being scaled)*/
    double client_w, client_h, xscale, yscale;
    emscripten_get_element_css_size(NULL, &client_w, &client_h);
    xscale = window_data->window->w / client_w;
    yscale = window_data->window->h / client_h;

    /* check for pointer lock */
    int isPointerLockSupported = emscripten_get_pointerlock_status(&pointerlock_status);
    int isPointerLocked = isPointerLockSupported == EMSCRIPTEN_RESULT_SUCCESS  ? pointerlock_status.isActive : SDL_FALSE;

    if (isPointerLocked) {
        residualx += mouseEvent->movementX * xscale;
        residualy += mouseEvent->movementY * yscale;
        /* Let slow sub-pixel motion accumulate. Don't lose it. */
        mx = residualx;
        residualx -= mx;
        my = residualy;
        residualy -= my;
    } else {
        mx = mouseEvent->canvasX * xscale;
        my = mouseEvent->canvasY * yscale;
    }

    SDL_SendMouseMotion(window_data->window, 0, isPointerLocked, mx, my);
    return 0;
}

EM_BOOL
Emscripten_HandleMouseButton(int eventType, const EmscriptenMouseEvent *mouseEvent, void *userData)
{
    SDL_WindowData *window_data = userData;
    uint32_t sdl_button;
    switch (mouseEvent->button) {
        case 0:
            sdl_button = SDL_BUTTON_LEFT;
            break;
        case 1:
            sdl_button = SDL_BUTTON_MIDDLE;
            break;
        case 2:
            sdl_button = SDL_BUTTON_RIGHT;
            break;
        default:
            return 0;
    }

    SDL_EventType sdl_event_type = (eventType == EMSCRIPTEN_EVENT_MOUSEDOWN ? SDL_PRESSED : SDL_RELEASED);
    SDL_SendMouseButton(window_data->window, 0, sdl_event_type, sdl_button);
    return SDL_GetEventState(sdl_event_type) == SDL_ENABLE;
}

EM_BOOL
Emscripten_HandleMouseFocus(int eventType, const EmscriptenMouseEvent *mouseEvent, void *userData)
{
    SDL_WindowData *window_data = userData;

    int mx = mouseEvent->canvasX, my = mouseEvent->canvasY;
    EmscriptenPointerlockChangeEvent pointerlock_status;

    /* check for pointer lock */
    int isPointerLockSupported = emscripten_get_pointerlock_status(&pointerlock_status);
    int isPointerLocked = isPointerLockSupported == EMSCRIPTEN_RESULT_SUCCESS  ? pointerlock_status.isActive : SDL_FALSE;

    if (!isPointerLocked) {
        /* rescale (in case canvas is being scaled)*/
        double client_w, client_h;
        emscripten_get_element_css_size(NULL, &client_w, &client_h);

        mx = mx * (window_data->window->w / client_w);
        my = my * (window_data->window->h / client_h);
        SDL_SendMouseMotion(window_data->window, 0, isPointerLocked, mx, my);
    }

    SDL_SetMouseFocus(eventType == EMSCRIPTEN_EVENT_MOUSEENTER ? window_data->window : NULL);
    return SDL_GetEventState(SDL_WINDOWEVENT) == SDL_ENABLE;
}

EM_BOOL
Emscripten_HandleWheel(int eventType, const EmscriptenWheelEvent *wheelEvent, void *userData)
{
    SDL_WindowData *window_data = userData;
    SDL_SendMouseWheel(window_data->window, 0, wheelEvent->deltaX, -wheelEvent->deltaY, SDL_MOUSEWHEEL_NORMAL);
    return SDL_GetEventState(SDL_MOUSEWHEEL) == SDL_ENABLE;
}

EM_BOOL
Emscripten_HandleFocus(int eventType, const EmscriptenFocusEvent *wheelEvent, void *userData)
{
    SDL_WindowData *window_data = userData;
    /* If the user switches away while keys are pressed (such as
     * via Alt+Tab), key release events won't be received. */
    if (eventType == EMSCRIPTEN_EVENT_BLUR) {
        SDL_ResetKeyboard();
    }


    SDL_SendWindowEvent(window_data->window, eventType == EMSCRIPTEN_EVENT_FOCUS ? SDL_WINDOWEVENT_FOCUS_GAINED : SDL_WINDOWEVENT_FOCUS_LOST, 0, 0);
    return SDL_GetEventState(SDL_WINDOWEVENT) == SDL_ENABLE;
}

EM_BOOL
Emscripten_HandleTouch(int eventType, const EmscriptenTouchEvent *touchEvent, void *userData)
{
    SDL_WindowData *window_data = userData;
    int i;
    double client_w, client_h;
    int preventDefault = 0;

    SDL_TouchID deviceId = 1;
    if (SDL_AddTouch(deviceId, "") < 0) {
         return 0;
    }

<<<<<<< HEAD
    /* rescale (in case canvas is being scaled)*/
    double client_w, client_h;
    emscripten_get_element_css_size(NULL, &client_w, &client_h);

    int preventDefault = 0;

=======
    emscripten_get_element_css_size(NULL, &client_w, &client_h);

>>>>>>> ec3b66b2
    for (i = 0; i < touchEvent->numTouches; i++) {
        SDL_FingerID id;
        float x, y;

        if (!touchEvent->touches[i].isChanged)
            continue;

        id = touchEvent->touches[i].identifier;
        x = touchEvent->touches[i].canvasX / client_w;
        y = touchEvent->touches[i].canvasY / client_h;
<<<<<<< HEAD
=======

        if (eventType == EMSCRIPTEN_EVENT_TOUCHSTART) {
            if (!window_data->finger_touching) {
                window_data->finger_touching = SDL_TRUE;
                window_data->first_finger = id;
                SDL_SendMouseMotion(window_data->window, SDL_TOUCH_MOUSEID, 0, x, y);
                SDL_SendMouseButton(window_data->window, SDL_TOUCH_MOUSEID, SDL_PRESSED, SDL_BUTTON_LEFT);
            }
            SDL_SendTouch(deviceId, id, SDL_TRUE, x, y, 1.0f);
>>>>>>> ec3b66b2

            if (!preventDefault && SDL_GetEventState(SDL_FINGERDOWN) == SDL_ENABLE) {
                preventDefault = 1;
            }
        } else if (eventType == EMSCRIPTEN_EVENT_TOUCHMOVE) {
            if ((window_data->finger_touching) && (window_data->first_finger == id)) {
                SDL_SendMouseMotion(window_data->window, SDL_TOUCH_MOUSEID, 0, x, y);
            }
            SDL_SendTouchMotion(deviceId, id, x, y, 1.0f);
<<<<<<< HEAD
            if (!preventDefault && SDL_GetEventState(SDL_FINGERMOTION) == SDL_ENABLE) {
                preventDefault = 1;
            }
        } else if (eventType == EMSCRIPTEN_EVENT_TOUCHSTART) {
            SDL_SendTouch(deviceId, id, SDL_TRUE, x, y, 1.0f);
            if (!preventDefault && SDL_GetEventState(SDL_FINGERDOWN) == SDL_ENABLE) {
                preventDefault = 1;
            }
=======

            if (!preventDefault && SDL_GetEventState(SDL_FINGERMOTION) == SDL_ENABLE) {
                preventDefault = 1;
            }
>>>>>>> ec3b66b2
        } else {
            if ((window_data->finger_touching) && (window_data->first_finger == id)) {
                SDL_SendMouseButton(window_data->window, SDL_TOUCH_MOUSEID, SDL_RELEASED, SDL_BUTTON_LEFT);
                window_data->finger_touching = SDL_FALSE;
            }
            SDL_SendTouch(deviceId, id, SDL_FALSE, x, y, 1.0f);
<<<<<<< HEAD
=======

>>>>>>> ec3b66b2
            if (!preventDefault && SDL_GetEventState(SDL_FINGERUP) == SDL_ENABLE) {
                preventDefault = 1;
            }
        }
    }

    return preventDefault;
}

EM_BOOL
Emscripten_HandleKey(int eventType, const EmscriptenKeyboardEvent *keyEvent, void *userData)
{
    Uint32 scancode;

    /* .keyCode is deprecated, but still the most reliable way to get keys */
    if (keyEvent->keyCode < SDL_arraysize(emscripten_scancode_table)) {
        scancode = emscripten_scancode_table[keyEvent->keyCode];

        if (scancode != SDL_SCANCODE_UNKNOWN) {

            if (keyEvent->location == DOM_KEY_LOCATION_RIGHT) {
                switch (scancode) {
                    case SDL_SCANCODE_LSHIFT:
                        scancode = SDL_SCANCODE_RSHIFT;
                        break;
                    case SDL_SCANCODE_LCTRL:
                        scancode = SDL_SCANCODE_RCTRL;
                        break;
                    case SDL_SCANCODE_LALT:
                        scancode = SDL_SCANCODE_RALT;
                        break;
                    case SDL_SCANCODE_LGUI:
                        scancode = SDL_SCANCODE_RGUI;
                        break;
                }
            }
            SDL_SendKeyboardKey(eventType == EMSCRIPTEN_EVENT_KEYDOWN ? SDL_PRESSED : SDL_RELEASED, scancode);
        }
    }

    SDL_bool prevent_default = SDL_GetEventState(eventType == EMSCRIPTEN_EVENT_KEYDOWN ? SDL_KEYDOWN : SDL_KEYUP) == SDL_ENABLE;

    /* if TEXTINPUT events are enabled we can't prevent keydown or we won't get keypress
     * we need to ALWAYS prevent backspace and tab otherwise chrome takes action and does bad navigation UX
     */
    if (eventType == EMSCRIPTEN_EVENT_KEYDOWN && SDL_GetEventState(SDL_TEXTINPUT) == SDL_ENABLE && keyEvent->keyCode != 8 /* backspace */ && keyEvent->keyCode != 9 /* tab */)
        prevent_default = SDL_FALSE;

    return prevent_default;
}

EM_BOOL
Emscripten_HandleKeyPress(int eventType, const EmscriptenKeyboardEvent *keyEvent, void *userData)
{
    char text[5];
    if (Emscripten_ConvertUTF32toUTF8(keyEvent->charCode, text)) {
        SDL_SendKeyboardText(text);
    }
    return SDL_GetEventState(SDL_TEXTINPUT) == SDL_ENABLE;
}

EM_BOOL
Emscripten_HandleFullscreenChange(int eventType, const EmscriptenFullscreenChangeEvent *fullscreenChangeEvent, void *userData)
{
    SDL_WindowData *window_data = userData;
    if(fullscreenChangeEvent->isFullscreen)
    {
        window_data->window->flags |= window_data->requested_fullscreen_mode;

        window_data->requested_fullscreen_mode = 0;

        if(!window_data->requested_fullscreen_mode)
            window_data->window->flags |= SDL_WINDOW_FULLSCREEN; /*we didn't reqest fullscreen*/
    }
    else
    {
        window_data->window->flags &= ~FULLSCREEN_MASK;
    }

    return 0;
}

EM_BOOL
Emscripten_HandleResize(int eventType, const EmscriptenUiEvent *uiEvent, void *userData)
{
    SDL_WindowData *window_data = userData;

    /* update pixel ratio */
    window_data->pixel_ratio = emscripten_get_device_pixel_ratio();

    if(!(window_data->window->flags & FULLSCREEN_MASK))
    {
        /* this will only work if the canvas size is set through css */
        if(window_data->window->flags & SDL_WINDOW_RESIZABLE)
        {
            double w = window_data->window->w;
            double h = window_data->window->h;

            if(window_data->external_size) {
                emscripten_get_element_css_size(NULL, &w, &h);
            }

            emscripten_set_canvas_size(w * window_data->pixel_ratio, h * window_data->pixel_ratio);

            /* set_canvas_size unsets this */
            if (!window_data->external_size && window_data->pixel_ratio != 1.0f) {
                emscripten_set_element_css_size(NULL, w, h);
            }

            SDL_SendWindowEvent(window_data->window, SDL_WINDOWEVENT_RESIZED, w, h);
        }
    }

    return 0;
}

EM_BOOL
Emscripten_HandleCanvasResize(int eventType, const void *reserved, void *userData)
{
    /*this is used during fullscreen changes*/
    SDL_WindowData *window_data = userData;

    if(window_data->fullscreen_resize)
    {
        double css_w, css_h;
        emscripten_get_element_css_size(NULL, &css_w, &css_h);
        SDL_SendWindowEvent(window_data->window, SDL_WINDOWEVENT_RESIZED, css_w, css_h);
    }

    return 0;
}

EM_BOOL
Emscripten_HandleVisibilityChange(int eventType, const EmscriptenVisibilityChangeEvent *visEvent, void *userData)
{
    SDL_WindowData *window_data = userData;
    SDL_SendWindowEvent(window_data->window, visEvent->hidden ? SDL_WINDOWEVENT_HIDDEN : SDL_WINDOWEVENT_SHOWN, 0, 0);
    return 0;
}

void
Emscripten_RegisterEventHandlers(SDL_WindowData *data)
{
    /* There is only one window and that window is the canvas */
    emscripten_set_mousemove_callback("#canvas", data, 0, Emscripten_HandleMouseMove);

    emscripten_set_mousedown_callback("#canvas", data, 0, Emscripten_HandleMouseButton);
    emscripten_set_mouseup_callback("#document", data, 0, Emscripten_HandleMouseButton);

    emscripten_set_mouseenter_callback("#canvas", data, 0, Emscripten_HandleMouseFocus);
    emscripten_set_mouseleave_callback("#canvas", data, 0, Emscripten_HandleMouseFocus);

    emscripten_set_wheel_callback("#canvas", data, 0, Emscripten_HandleWheel);

    emscripten_set_focus_callback("#window", data, 0, Emscripten_HandleFocus);
    emscripten_set_blur_callback("#window", data, 0, Emscripten_HandleFocus);

    emscripten_set_touchstart_callback("#canvas", data, 0, Emscripten_HandleTouch);
    emscripten_set_touchend_callback("#canvas", data, 0, Emscripten_HandleTouch);
    emscripten_set_touchmove_callback("#canvas", data, 0, Emscripten_HandleTouch);
    emscripten_set_touchcancel_callback("#canvas", data, 0, Emscripten_HandleTouch);

    /* Keyboard events are awkward */
    const char *keyElement = SDL_GetHint(SDL_HINT_EMSCRIPTEN_KEYBOARD_ELEMENT);
    if (!keyElement) keyElement = "#window";

    emscripten_set_keydown_callback(keyElement, data, 0, Emscripten_HandleKey);
    emscripten_set_keyup_callback(keyElement, data, 0, Emscripten_HandleKey);
    emscripten_set_keypress_callback(keyElement, data, 0, Emscripten_HandleKeyPress);

    emscripten_set_fullscreenchange_callback("#document", data, 0, Emscripten_HandleFullscreenChange);

    emscripten_set_resize_callback("#window", data, 0, Emscripten_HandleResize);

    emscripten_set_visibilitychange_callback(data, 0, Emscripten_HandleVisibilityChange);
}

void
Emscripten_UnregisterEventHandlers(SDL_WindowData *data)
{
    /* only works due to having one window */
    emscripten_set_mousemove_callback("#canvas", NULL, 0, NULL);

    emscripten_set_mousedown_callback("#canvas", NULL, 0, NULL);
    emscripten_set_mouseup_callback("#document", NULL, 0, NULL);

    emscripten_set_mouseenter_callback("#canvas", NULL, 0, NULL);
    emscripten_set_mouseleave_callback("#canvas", NULL, 0, NULL);

    emscripten_set_wheel_callback("#canvas", NULL, 0, NULL);

    emscripten_set_focus_callback("#window", NULL, 0, NULL);
    emscripten_set_blur_callback("#window", NULL, 0, NULL);

    emscripten_set_touchstart_callback("#canvas", NULL, 0, NULL);
    emscripten_set_touchend_callback("#canvas", NULL, 0, NULL);
    emscripten_set_touchmove_callback("#canvas", NULL, 0, NULL);
    emscripten_set_touchcancel_callback("#canvas", NULL, 0, NULL);

    const char *target = SDL_GetHint(SDL_HINT_EMSCRIPTEN_KEYBOARD_ELEMENT);
    if (!target) {
        target = "#window";
    }

    emscripten_set_keydown_callback(target, NULL, 0, NULL);
    emscripten_set_keyup_callback(target, NULL, 0, NULL);

    emscripten_set_keypress_callback(target, NULL, 0, NULL);

    emscripten_set_fullscreenchange_callback("#document", NULL, 0, NULL);

    emscripten_set_resize_callback("#window", NULL, 0, NULL);

    emscripten_set_visibilitychange_callback(NULL, 0, NULL);
}

#endif /* SDL_VIDEO_DRIVER_EMSCRIPTEN */

/* vi: set ts=4 sw=4 expandtab: */<|MERGE_RESOLUTION|>--- conflicted
+++ resolved
@@ -418,17 +418,8 @@
          return 0;
     }
 
-<<<<<<< HEAD
-    /* rescale (in case canvas is being scaled)*/
-    double client_w, client_h;
     emscripten_get_element_css_size(NULL, &client_w, &client_h);
 
-    int preventDefault = 0;
-
-=======
-    emscripten_get_element_css_size(NULL, &client_w, &client_h);
-
->>>>>>> ec3b66b2
     for (i = 0; i < touchEvent->numTouches; i++) {
         SDL_FingerID id;
         float x, y;
@@ -439,8 +430,6 @@
         id = touchEvent->touches[i].identifier;
         x = touchEvent->touches[i].canvasX / client_w;
         y = touchEvent->touches[i].canvasY / client_h;
-<<<<<<< HEAD
-=======
 
         if (eventType == EMSCRIPTEN_EVENT_TOUCHSTART) {
             if (!window_data->finger_touching) {
@@ -450,7 +439,6 @@
                 SDL_SendMouseButton(window_data->window, SDL_TOUCH_MOUSEID, SDL_PRESSED, SDL_BUTTON_LEFT);
             }
             SDL_SendTouch(deviceId, id, SDL_TRUE, x, y, 1.0f);
->>>>>>> ec3b66b2
 
             if (!preventDefault && SDL_GetEventState(SDL_FINGERDOWN) == SDL_ENABLE) {
                 preventDefault = 1;
@@ -460,31 +448,17 @@
                 SDL_SendMouseMotion(window_data->window, SDL_TOUCH_MOUSEID, 0, x, y);
             }
             SDL_SendTouchMotion(deviceId, id, x, y, 1.0f);
-<<<<<<< HEAD
+
             if (!preventDefault && SDL_GetEventState(SDL_FINGERMOTION) == SDL_ENABLE) {
                 preventDefault = 1;
             }
-        } else if (eventType == EMSCRIPTEN_EVENT_TOUCHSTART) {
-            SDL_SendTouch(deviceId, id, SDL_TRUE, x, y, 1.0f);
-            if (!preventDefault && SDL_GetEventState(SDL_FINGERDOWN) == SDL_ENABLE) {
-                preventDefault = 1;
-            }
-=======
-
-            if (!preventDefault && SDL_GetEventState(SDL_FINGERMOTION) == SDL_ENABLE) {
-                preventDefault = 1;
-            }
->>>>>>> ec3b66b2
         } else {
             if ((window_data->finger_touching) && (window_data->first_finger == id)) {
                 SDL_SendMouseButton(window_data->window, SDL_TOUCH_MOUSEID, SDL_RELEASED, SDL_BUTTON_LEFT);
                 window_data->finger_touching = SDL_FALSE;
             }
             SDL_SendTouch(deviceId, id, SDL_FALSE, x, y, 1.0f);
-<<<<<<< HEAD
-=======
-
->>>>>>> ec3b66b2
+
             if (!preventDefault && SDL_GetEventState(SDL_FINGERUP) == SDL_ENABLE) {
                 preventDefault = 1;
             }
